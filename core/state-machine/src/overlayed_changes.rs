// Copyright 2017-2019 Parity Technologies (UK) Ltd.
// This file is part of Substrate.

// Substrate is free software: you can redistribute it and/or modify
// it under the terms of the GNU General Public License as published by
// the Free Software Foundation, either version 3 of the License, or
// (at your option) any later version.

// Substrate is distributed in the hope that it will be useful,
// but WITHOUT ANY WARRANTY; without even the implied warranty of
// MERCHANTABILITY or FITNESS FOR A PARTICULAR PURPOSE.  See the
// GNU General Public License for more details.

// You should have received a copy of the GNU General Public License
// along with Substrate.  If not, see <http://www.gnu.org/licenses/>.

//! The overlayed changes to state.

#[cfg(test)] use std::iter::FromIterator;
use std::collections::{HashMap, BTreeSet};
use codec::Decode;
use crate::changes_trie::{NO_EXTRINSIC_INDEX, Configuration as ChangesTrieConfig};
use primitives::storage::well_known_keys::EXTRINSIC_INDEX;
use historied_data::linear::{States, History};
use historied_data::State as TransactionState;
use historied_data::DEFAULT_GC_CONF;

/// The overlayed changes to state to be queried on top of the backend.
///
/// A transaction shares all prospective changes within an inner overlay
/// that can be cleared.
#[derive(Debug, Default, Clone)]
pub struct OverlayedChanges {
	/// Changes with their history.
	pub(crate) changes: OverlayedChangeSet,
	/// Changes trie configuration. None by default, but could be installed by the
	/// runtime if it supports change tries.
	pub(crate) changes_trie_config: Option<ChangesTrieConfig>,
	/// Counter of number of operation between garbage collection.
	/// Add or delete cost one, additional cost per size by counting a fix size
	/// as a unit.
	pub(crate) operation_from_last_gc: usize,
}

/// The storage value, used inside OverlayedChanges.
#[derive(Debug, Default, Clone)]
#[cfg_attr(test, derive(PartialEq))]
pub struct OverlayedValue {
	/// Current value. None if value has been deleted.
	pub value: Option<Vec<u8>>,
	/// The set of extinsic indices where the values has been changed.
	/// Is filled only if runtime has announced changes trie support.
	pub extrinsics: Option<BTreeSet<u32>>,
}

/// Overlayed change set, keep history of values.
///
/// This does not work by stacking hashmap for transaction,
/// but store history of value instead.
/// Value validity is given by a global indexed state history.
/// When dropping or committing a layer of transaction,
/// history for each values is kept until
/// next mutable access to the value.
#[derive(Debug, Clone, Default)]
#[cfg_attr(test, derive(PartialEq))]
pub struct OverlayedChangeSet {
	/// Indexed state history.
	pub(crate) history: States,
	/// Top level storage changes.
	pub(crate) top: HashMap<Vec<u8>, History<OverlayedValue>>,
	/// Child storage changes.
<<<<<<< HEAD
	pub(crate) children: HashMap<Vec<u8>, (HashMap<Vec<u8>, History<OverlayedValue>>)>,
=======
	pub children: HashMap<Vec<u8>, HashMap<Vec<u8>, OverlayedValue>>,
>>>>>>> 870b976b
}

#[cfg(test)]
impl FromIterator<(Vec<u8>, OverlayedValue)> for OverlayedChangeSet {
	fn from_iter<T: IntoIterator<Item = (Vec<u8>, OverlayedValue)>>(iter: T) -> Self {

		let mut result = OverlayedChangeSet::default();
		result.top = iter.into_iter().map(|(k, v)| (k, {
			let mut history = History::default();
			history.unsafe_push(v, 0);
			history
		})).collect();
		result
	}
}

/// Variant of `set` value that update extrinsics.
/// It does remove latest dropped values.
fn set_with_extrinsic_overlayed_value(
	h_value: &mut History<OverlayedValue>,
	history: &[TransactionState],
	value: Option<Vec<u8>>,
	extrinsic_index: Option<u32>,
) {
	if let Some(extrinsic) = extrinsic_index {
		set_with_extrinsic_inner_overlayed_value(h_value, history, value, extrinsic)
	} else {
		h_value.set(history, OverlayedValue {
			value,
			extrinsics: None,
		})
	}
}

fn set_with_extrinsic_inner_overlayed_value(
	h_value: &mut History<OverlayedValue>,
	history: &[TransactionState],
	value: Option<Vec<u8>>,
	extrinsic_index: u32,
) {
	let state = history.len() - 1;
	if let Some((mut current, current_index)) = h_value.get_mut(history) {

		if current_index == state {
			current.value = value;
			current.extrinsics.get_or_insert_with(Default::default)
				.insert(extrinsic_index);

		} else {
			let mut extrinsics = current.extrinsics.clone();
			extrinsics.get_or_insert_with(Default::default)
				.insert(extrinsic_index);
			h_value.unsafe_push(OverlayedValue {
				value,
				extrinsics,
			}, state);
		}
	} else {
		let mut extrinsics: Option<BTreeSet<u32>> = None;
		extrinsics.get_or_insert_with(Default::default)
			.insert(extrinsic_index);

		h_value.unsafe_push(OverlayedValue {
			 value,
			 extrinsics,
		}, state);

	}
}

impl OverlayedChangeSet {
	/// Garbage collect.
	fn gc(&mut self, eager: bool) {
		let eager = if eager {
			let transaction_index = self.history.transaction_indexes();
			Some(transaction_index)
		} else {
			None
		};
		let history = self.history.as_ref();
		let eager = || eager.as_ref().map(|t| t.as_slice());
		// retain does change values
		self.top.retain(|_, h_value| h_value.gc(history, eager()).is_some());
		self.children.retain(|_, m| {
			m.retain(|_, h_value| h_value.gc(history, eager()).is_some());
			m.len() > 0
		});
	}

	/// Whether the change set is empty.
	pub fn is_empty(&self) -> bool {
		self.top.is_empty() && self.children.is_empty()
	}

	/// Discard prospective changes to state.
	pub fn discard_prospective(&mut self) {
		self.history.discard_prospective();
	}

	/// Commit prospective changes to state.
	pub fn commit_prospective(&mut self) {
		self.history.commit_prospective();
	}

	/// Create a new transactional layer.
	pub fn start_transaction(&mut self) {
		self.history.start_transaction();
	}

	/// Discard a transactional layer.
	/// A transaction is always running (history always end with pending).
	pub fn discard_transaction(&mut self) {
		self.history.discard_transaction();
	}

	/// Commit a transactional layer.
	pub fn commit_transaction(&mut self) {
		self.history.commit_transaction();
	}

	/// Iterator over current state of the overlay.
	pub fn top_iter_overlay(&self) -> impl Iterator<Item = (&[u8], &OverlayedValue)> {
		self.top.iter()
			.filter_map(move |(k, v)|
				v.get(self.history.as_ref()).map(|v| (k.as_slice(), v)))
	}

	/// Iterator over current state of the overlay.
	pub fn top_iter(&self) -> impl Iterator<Item = (&[u8], Option<&[u8]>)> {
		self.top_iter_overlay().map(|(k, v)| (k, v.value.as_ref().map(|v| v.as_slice())))
	}

	/// Iterator over current state of the overlay.
	pub fn child_iter_overlay(
		&self,
		storage_key: &[u8],
	) -> impl Iterator<Item = (&[u8], &OverlayedValue)> {
		self.children.get(storage_key)
			.into_iter()
			.flat_map(move |child| child.iter()
				.filter_map(move |(k, v)|
					v.get(self.history.as_ref()).map(|v| (k.as_slice(), v)))
			)
	}

	/// Iterator over current state of the overlay.
	pub fn child_iter(&self, storage_key: &[u8]) -> impl Iterator<Item = (&[u8], Option<&[u8]>)> {
		self.child_iter_overlay(storage_key).map(|(k, v)| (k, v.value.as_ref().map(|v| v.as_slice())))
	}

	/// Iterator over current state of the overlay.
	pub fn children_iter_overlay(
		&self,
	) -> impl Iterator<Item=(&[u8], impl Iterator<Item = (&[u8], &OverlayedValue)>)> {
		self.children.iter()
			.map(move |(keyspace, child)| (keyspace.as_slice(), child.iter()
				.filter_map(move |(k, v)|
					v.get(self.history.as_ref()).map(|v| (k.as_slice(), v)))
			))
	}

	/// Iterator over current state of the overlay.
	pub fn children_iter(
		&self,
	) -> impl Iterator<Item=(&[u8], impl Iterator<Item = (&[u8], Option<&[u8]>)>)> {
		self.children.iter()
			.map(move |(keyspace, child)| (keyspace.as_slice(), child.iter()
				.filter_map(move |(k, v)|
					v.get(self.history.as_ref())
						.map(|v| (k.as_slice(), v.value.as_ref().map(|v| v.as_slice()))))
			))
	}

	/// Iterator over current state of the overlay.
	pub fn owned_children_iter<'a>(
		&'a self,
	) -> impl Iterator<Item=(Vec<u8>, impl Iterator<Item = (Vec<u8>, Option<Vec<u8>>)> + 'a)> + 'a {
		self.children.iter()
			.map(move |(keyspace, child)| (keyspace.to_vec(), child.iter()
				.filter_map(move |(k, v)|
					v.get(self.history.as_ref())
						.map(|v| (k.to_vec(), v.value.as_ref().map(|v| v.to_vec()))))
			))
	}

	/// Test only method to access current prospective changes.
	/// It is here to keep old test compatibility and should be
	/// avoid for new tests.
	#[cfg(test)]
	pub(crate) fn top_prospective(&self) -> HashMap<Vec<u8>, OverlayedValue> {
		let mut result = HashMap::new();
		for (k, v) in self.top.iter() {
			if let Some(v) = v.get_prospective(self.history.as_ref()) {
				result.insert(k.clone(), v.clone());
			}
		}
		result
	}
	/// Test only method to access current commited changes.
	/// It is here to keep old test compatibility and should be
	/// avoid for new tests.
	#[cfg(test)]
	pub(crate) fn top_committed(&self) -> HashMap<Vec<u8>, OverlayedValue> {
		let mut result = HashMap::new();
		for (k, v) in self.top.iter() {
			if let Some(v) = v.get_committed(self.history.as_ref()) {
				result.insert(k.clone(), v.clone());
			}
		}
		result
	}

}

impl OverlayedChanges {
	/// Whether the overlayed changes are empty.
	pub fn is_empty(&self) -> bool {
		self.changes.is_empty()
	}

	/// Sets the changes trie configuration.
	///
	/// Returns false if configuration has been set already and we now trying
	/// to install different configuration. This isn't supported now.
	pub(crate) fn set_changes_trie_config(&mut self, config: ChangesTrieConfig) -> bool {
		if let Some(ref old_config) = self.changes_trie_config {
			// we do not support changes trie configuration' change now
			if *old_config != config {
				return false;
			}
		}

		self.changes_trie_config = Some(config);
		true
	}

	#[cfg(test)]
	/// To allow value without extrinsic this can be use in test to disable change trie.
	pub(crate) fn remove_changes_trie_config(&mut self) -> Option<ChangesTrieConfig> {
		self.changes_trie_config.take()
	}


	/// Returns a double-Option: None if the key is unknown (i.e. and the query should be refered
	/// to the backend); Some(None) if the key has been deleted. Some(Some(...)) for a key whose
	/// value has been set.
	pub fn storage(&self, key: &[u8]) -> Option<Option<&[u8]>> {
		if let Some(overlay_value) = self.changes.top.get(key) {
			if let Some(o_value) = overlay_value.get(self.changes.history.as_ref()) {
				return Some(o_value.value.as_ref().map(|v| v.as_slice()))
			}
		}
		None
	}

	/// Returns a double-Option: None if the key is unknown (i.e. and the query should be refered
	/// to the backend); Some(None) if the key has been deleted. Some(Some(...)) for a key whose
	/// value has been set.
	pub fn child_storage(&self, storage_key: &[u8], key: &[u8]) -> Option<Option<&[u8]>> {
<<<<<<< HEAD
		if let Some(map) = self.changes.children.get(storage_key) {
			if let Some(overlay_value) = map.get(key) {
				if let Some(o_value) = overlay_value.get(self.changes.history.as_ref()) {
					return Some(o_value.value.as_ref().map(|v| v.as_slice()))
				}
=======
		if let Some(map) = self.prospective.children.get(storage_key) {
			if let Some(val) = map.get(key) {
				return Some(val.value.as_ref().map(AsRef::as_ref));
			}
		}

		if let Some(map) = self.committed.children.get(storage_key) {
			if let Some(val) = map.get(key) {
				return Some(val.value.as_ref().map(AsRef::as_ref));
>>>>>>> 870b976b
			}
		}
		None
	}

	/// Inserts the given key-value pair into the prospective change set.
	///
	/// `None` can be used to delete a value specified by the given key.
	pub fn set_storage(&mut self, key: Vec<u8>, value: Option<Vec<u8>>) {
		self.operation_from_last_gc += DEFAULT_GC_CONF.operation_cost(value.as_ref());
		let extrinsic_index = self.extrinsic_index();
		let entry = self.changes.top.entry(key).or_default();
		set_with_extrinsic_overlayed_value(entry, self.changes.history.as_ref(), value, extrinsic_index);
	}

	/// Inserts the given key-value pair into the prospective child change set.
	///
	/// `None` can be used to delete a value specified by the given key.
	pub(crate) fn set_child_storage(
		&mut self,
		storage_key: Vec<u8>,
		key: Vec<u8>,
		value: Option<Vec<u8>>,
	) {
		self.operation_from_last_gc += DEFAULT_GC_CONF.operation_cost(value.as_ref());
		let extrinsic_index = self.extrinsic_index();
<<<<<<< HEAD
		let map_entry = self.changes.children.entry(storage_key).or_default();
		let entry = map_entry.entry(key).or_default();
		set_with_extrinsic_overlayed_value(
			entry,
			self.changes.history.as_ref(),
			value,
			extrinsic_index,
		);
=======
		let map_entry = self.prospective.children.entry(storage_key).or_default();
		let entry = map_entry.entry(key).or_default();
		entry.value = val;

		if let Some(extrinsic) = extrinsic_index {
			entry.extrinsics.get_or_insert_with(Default::default)
				.insert(extrinsic);
		}
>>>>>>> 870b976b
	}

	/// Clear child storage of given storage key.
	///
	/// NOTE that this doesn't take place immediately but written into the prospective
	/// change set, and still can be reverted by [`discard_prospective`].
	///
	/// [`discard_prospective`]: #method.discard_prospective
	pub(crate) fn clear_child_storage(&mut self, storage_key: &[u8]) {
		let extrinsic_index = self.extrinsic_index();
<<<<<<< HEAD
		let history = self.changes.history.as_ref();
		let map_entry = self.changes.children.entry(storage_key.to_vec()).or_default();

		self.operation_from_last_gc += map_entry.len();
		map_entry.values_mut().for_each(|e| set_with_extrinsic_overlayed_value(e, history, None, extrinsic_index));
=======
		let map_entry = self.prospective.children.entry(storage_key.to_vec()).or_default();

		map_entry.values_mut().for_each(|e| {
			if let Some(extrinsic) = extrinsic_index {
				e.extrinsics.get_or_insert_with(Default::default)
					.insert(extrinsic);
			}

			e.value = None;
		});

		if let Some(committed_map) = self.committed.children.get(storage_key) {
			for (key, value) in committed_map.iter() {
				if !map_entry.contains_key(key) {
					map_entry.insert(key.clone(), OverlayedValue {
						value: None,
						extrinsics: extrinsic_index.map(|i| {
							let mut e = value.extrinsics.clone()
								.unwrap_or_else(|| BTreeSet::default());
							e.insert(i);
							e
						}),
					});
				}
			}
		}
>>>>>>> 870b976b
	}

	/// Removes all key-value pairs which keys share the given prefix.
	///
	/// NOTE that this doesn't take place immediately but written into the prospective
	/// change set, and still can be reverted by [`discard_prospective`].
	///
	/// [`discard_prospective`]: #method.discard_prospective
	pub(crate) fn clear_prefix(&mut self, prefix: &[u8]) {
		let extrinsic_index = self.extrinsic_index();

		let mut number_removed = 0;
		for (key, entry) in self.changes.top.iter_mut() {
			if key.starts_with(prefix) {
				number_removed += 1;
				set_with_extrinsic_overlayed_value(entry, self.changes.history.as_ref(), None, extrinsic_index);
			}
		}

		self.operation_from_last_gc += number_removed;
	}

	pub(crate) fn clear_child_prefix(&mut self, storage_key: &[u8], prefix: &[u8]) {
		let extrinsic_index = self.extrinsic_index();
<<<<<<< HEAD
		if let Some(child_change) = self.changes.children.get_mut(storage_key) {
			let mut number_removed = 0;
			for (key, entry) in child_change.iter_mut() {
				if key.starts_with(prefix) {
					number_removed += 1;
					set_with_extrinsic_overlayed_value(entry, self.changes.history.as_ref(), None, extrinsic_index);
=======
		let map_entry = self.prospective.children.entry(storage_key.to_vec()).or_default();

		for (key, entry) in map_entry.iter_mut() {
			if key.starts_with(prefix) {
				entry.value = None;

				if let Some(extrinsic) = extrinsic_index {
					entry.extrinsics.get_or_insert_with(Default::default)
						.insert(extrinsic);
				}
			}
		}

		if let Some(child_committed) = self.committed.children.get(storage_key) {
			// Then do the same with keys from commited changes.
			// NOTE that we are making changes in the prospective change set.
			for key in child_committed.keys() {
				if key.starts_with(prefix) {
					let entry = map_entry.entry(key.clone()).or_default();
					entry.value = None;

					if let Some(extrinsic) = extrinsic_index {
						entry.extrinsics.get_or_insert_with(Default::default)
							.insert(extrinsic);
					}
>>>>>>> 870b976b
				}
			}

			self.operation_from_last_gc += number_removed;
		}
	}

	/// Discard prospective changes to state.
	pub fn discard_prospective(&mut self) {
		self.changes.discard_prospective();
		if self.operation_from_last_gc > DEFAULT_GC_CONF.trigger_commit_gc {
			self.operation_from_last_gc = 0;
			self.gc(true);
		}
	}

	/// Commit prospective changes to state.
	pub fn commit_prospective(&mut self) {
		self.changes.commit_prospective();
		if self.operation_from_last_gc > DEFAULT_GC_CONF.trigger_commit_gc {
			self.operation_from_last_gc = 0;
			self.gc(true);
		}
	}

<<<<<<< HEAD
	/// Create a new transactional layer.
	pub fn start_transaction(&mut self) {
		self.changes.start_transaction();
		if self.operation_from_last_gc > DEFAULT_GC_CONF.trigger_transaction_gc {
			self.operation_from_last_gc = 0;
			self.gc(true);
		}
	}

	/// Discard a transactional layer.
	/// A transaction is always running (history always end with pending).
	pub fn discard_transaction(&mut self) {
		self.changes.discard_transaction();
		if self.operation_from_last_gc > DEFAULT_GC_CONF.trigger_transaction_gc {
			self.operation_from_last_gc = 0;
			self.gc(true);
=======
				if let Some(prospective_extrinsics) = val.extrinsics {
					entry.extrinsics.get_or_insert_with(Default::default)
						.extend(prospective_extrinsics);
				}
			}
			for (storage_key, mut map) in self.prospective.children.drain() {
				let map_dest = self.committed.children.entry(storage_key).or_default();
				for (key, val) in map.drain() {
					let entry = map_dest.entry(key).or_default();
					entry.value = val.value;

					if let Some(prospective_extrinsics) = val.extrinsics {
						entry.extrinsics.get_or_insert_with(Default::default)
							.extend(prospective_extrinsics);
					}
				}
			}
>>>>>>> 870b976b
		}
	}

	/// Commit a transactional layer.
	pub fn commit_transaction(&mut self) {
		self.changes.commit_transaction();
		if self.operation_from_last_gc > DEFAULT_GC_CONF.trigger_transaction_gc {
			self.operation_from_last_gc = 0;
			self.gc(true);
		}
	}
	
	/// Consume `OverlayedChanges` and take committed set.
	///
	/// Panics:
	/// Will panic if there are any uncommitted prospective changes.
	pub fn into_committed(self) -> (
		impl Iterator<Item=(Vec<u8>, Option<Vec<u8>>)>,
		impl Iterator<Item=(Vec<u8>, impl Iterator<Item=(Vec<u8>, Option<Vec<u8>>)>)>,
	){
<<<<<<< HEAD
		let top = self.changes.top;
		let children = self.changes.children;
		let history = self.changes.history.clone();
		let history2 = self.changes.history;
		(
			top.into_iter()
				.filter_map(move |(k, v)| v.into_committed(history.as_ref()).map(|v| (k, v.value))),
			children.into_iter().map(move |(sk, v)| {
				let history2 = history2.clone();
				(sk, v.into_iter()
					.filter_map(move |(k, v)| v.into_committed(history2.as_ref()).map(|v| (k, v.value))))
			})
		)
=======
		assert!(self.prospective.is_empty());
		(self.committed.top.into_iter().map(|(k, v)| (k, v.value)),
			self.committed.children.into_iter()
				.map(|(sk, v)| (sk, v.into_iter().map(|(k, v)| (k, v.value)))))
>>>>>>> 870b976b
	}

	/// Inserts storage entry responsible for current extrinsic index.
	#[cfg(test)]
	pub(crate) fn set_extrinsic_index(&mut self, extrinsic_index: u32) {
		use codec::Encode;
		self.set_storage(EXTRINSIC_INDEX.to_vec(), Some(extrinsic_index.encode()));
	}

	/// Test only method to build from committed info and prospective.
	/// Create an history of two states.
	#[cfg(test)]
	pub(crate) fn new_from_top(
		committed: Vec<(Vec<u8>, Option<Vec<u8>>)>,
		prospective: Vec<(Vec<u8>, Option<Vec<u8>>)>,
		changes_trie_config: Option<ChangesTrieConfig>,
	) -> Self {
		let changes = OverlayedChangeSet::default();
		let mut result = OverlayedChanges {
			changes,
			changes_trie_config,
			operation_from_last_gc: 0,
		};
		committed.into_iter().for_each(|(k, v)| result.set_storage(k, v));
		result.changes.commit_prospective();
		prospective.into_iter().for_each(|(k, v)| result.set_storage(k, v));
		result
	}

	/// Returns current extrinsic index to use in changes trie construction.
	/// None is returned if it is not set or changes trie config is not set.
	/// Persistent value (from the backend) can be ignored because runtime must
	/// set this index before first and unset after last extrinsic is executied.
	/// Changes that are made outside of extrinsics, are marked with
	/// `NO_EXTRINSIC_INDEX` index.
	fn extrinsic_index(&self) -> Option<u32> {
		match self.changes_trie_config.is_some() {
			true => Some(
				self.storage(EXTRINSIC_INDEX)
					.and_then(|idx| idx.and_then(|idx| Decode::decode(&mut &*idx).ok()))
					.unwrap_or(NO_EXTRINSIC_INDEX)),
			false => None,
		}
	}

	/// Iterator over current state of the overlay.
	pub fn top_iter(&self) -> impl Iterator<Item = (&[u8], Option<&[u8]>)> {
		self.changes.top_iter()
	}

	#[cfg(any(test, feature = "test"))]
	/// Count (slow) the number of key value, history included.
	/// Only for debugging or testing usage.
	pub fn top_count_keyvalue_pair(&self) -> usize {
		let mut result = 0;
		for (_, v) in self.changes.top.iter() {
			result += v.internal_item_counts()
		}
		result
	}

	/// costy garbage collection of unneeded memory from
	/// key values. Eager set to true will remove more
	/// key value but allows more costy memory changes.
	pub fn gc(&mut self, eager: bool) {
		self.changes.gc(eager);
	}
}

#[cfg(test)]
impl From<Option<Vec<u8>>> for OverlayedValue {
	fn from(value: Option<Vec<u8>>) -> OverlayedValue {
		OverlayedValue { value, ..Default::default() }
	}
}

#[cfg(test)]
mod tests {
	use hex_literal::hex;
	use primitives::{Blake2Hasher, H256};
	use primitives::storage::well_known_keys::EXTRINSIC_INDEX;
	use crate::backend::InMemory;
	use crate::changes_trie::InMemoryStorage as InMemoryChangesTrieStorage;
	use crate::ext::Ext;
	use crate::Externalities;
	use super::*;

	fn strip_extrinsic_index(mut map: HashMap<Vec<u8>, OverlayedValue>) -> HashMap<Vec<u8>, OverlayedValue> {
		map.remove(&EXTRINSIC_INDEX.to_vec());
		map
	}

	#[test]
	fn overlayed_storage_works() {
		let mut overlayed = OverlayedChanges::default();

		let key = vec![42, 69, 169, 142];

		assert!(overlayed.storage(&key).is_none());

		overlayed.set_storage(key.clone(), Some(vec![1, 2, 3]));
		assert_eq!(overlayed.storage(&key).unwrap(), Some(&[1, 2, 3][..]));

		overlayed.commit_prospective();
		assert_eq!(overlayed.storage(&key).unwrap(), Some(&[1, 2, 3][..]));

		overlayed.set_storage(key.clone(), Some(vec![]));
		assert_eq!(overlayed.storage(&key).unwrap(), Some(&[][..]));

		overlayed.set_storage(key.clone(), None);
		assert!(overlayed.storage(&key).unwrap().is_none());

		overlayed.discard_prospective();
		assert_eq!(overlayed.storage(&key).unwrap(), Some(&[1, 2, 3][..]));

		overlayed.set_storage(key.clone(), None);
		overlayed.commit_prospective();
		assert!(overlayed.storage(&key).unwrap().is_none());
	}

	#[test]
	fn overlayed_storage_root_works() {
		let initial: HashMap<_, _> = vec![
			(b"doe".to_vec(), b"reindeer".to_vec()),
			(b"dog".to_vec(), b"puppyXXX".to_vec()),
			(b"dogglesworth".to_vec(), b"catXXX".to_vec()),
			(b"doug".to_vec(), b"notadog".to_vec()),
		].into_iter().collect();
		let backend = InMemory::<Blake2Hasher>::from(initial);
		let mut overlay = OverlayedChanges::new_from_top(
			vec![
				(b"dog".to_vec(), Some(b"puppy".to_vec()).into()),
				(b"dogglesworth".to_vec(), Some(b"catYYY".to_vec()).into()),
				(b"doug".to_vec(), Some(vec![]).into()),
			].into_iter().collect(),
			vec![
				(b"dogglesworth".to_vec(), Some(b"cat".to_vec()).into()),
				(b"doug".to_vec(), None.into()),
			].into_iter().collect(), None);

		let changes_trie_storage = InMemoryChangesTrieStorage::<Blake2Hasher, u64>::new();
		let mut ext = Ext::new(
			&mut overlay,
			&backend,
			Some(&changes_trie_storage),
			crate::NeverOffchainExt::new(),
			None,
		);
		const ROOT: [u8; 32] = hex!("39245109cef3758c2eed2ccba8d9b370a917850af3824bc8348d505df2c298fa");

		assert_eq!(ext.storage_root(), H256::from(ROOT));
	}

	#[test]
	fn changes_trie_configuration_is_saved() {
		let mut overlay = OverlayedChanges::default();
		assert!(overlay.changes_trie_config.is_none());
		assert_eq!(overlay.set_changes_trie_config(ChangesTrieConfig {
			digest_interval: 4, digest_levels: 1,
		}), true);
		assert!(overlay.changes_trie_config.is_some());
	}

	#[test]
	fn changes_trie_configuration_is_saved_twice() {
		let mut overlay = OverlayedChanges::default();
		assert!(overlay.changes_trie_config.is_none());
		assert_eq!(overlay.set_changes_trie_config(ChangesTrieConfig {
			digest_interval: 4, digest_levels: 1,
		}), true);
		overlay.set_extrinsic_index(0);
		overlay.set_storage(vec![1], Some(vec![2]));
		assert_eq!(overlay.set_changes_trie_config(ChangesTrieConfig {
			digest_interval: 4, digest_levels: 1,
		}), true);
		assert_eq!(
			strip_extrinsic_index(overlay.changes.top_prospective()),
			vec![
				(vec![1], OverlayedValue { value: Some(vec![2]), extrinsics: Some(vec![0].into_iter().collect()) }),
			].into_iter().collect(),
		);
	}

	#[test]
	fn panics_when_trying_to_save_different_changes_trie_configuration() {
		let mut overlay = OverlayedChanges::default();
		assert_eq!(overlay.set_changes_trie_config(ChangesTrieConfig {
			digest_interval: 4, digest_levels: 1,
		}), true);
		assert_eq!(overlay.set_changes_trie_config(ChangesTrieConfig {
			digest_interval: 2, digest_levels: 1,
		}), false);
	}

	#[test]
	fn extrinsic_changes_are_collected() {
		let mut overlay = OverlayedChanges::default();
		let _ = overlay.set_changes_trie_config(ChangesTrieConfig {
			digest_interval: 4, digest_levels: 1,
		});

		overlay.set_storage(vec![100], Some(vec![101]));

		overlay.set_extrinsic_index(0);
		overlay.set_storage(vec![1], Some(vec![2]));

		overlay.set_extrinsic_index(1);
		overlay.set_storage(vec![3], Some(vec![4]));

		overlay.set_extrinsic_index(2);
		overlay.set_storage(vec![1], Some(vec![6]));

		assert_eq!(strip_extrinsic_index(overlay.changes.top_prospective()),
			vec![
				(vec![1], OverlayedValue { value: Some(vec![6]), extrinsics: Some(vec![0, 2].into_iter().collect()) }),
				(vec![3], OverlayedValue { value: Some(vec![4]), extrinsics: Some(vec![1].into_iter().collect()) }),
				(vec![100], OverlayedValue { value: Some(vec![101]), extrinsics: Some(vec![NO_EXTRINSIC_INDEX].into_iter().collect()) }),
			].into_iter().collect());

		overlay.commit_prospective();

		overlay.set_extrinsic_index(3);
		overlay.set_storage(vec![3], Some(vec![7]));

		overlay.set_extrinsic_index(4);
		overlay.set_storage(vec![1], Some(vec![8]));

		assert_eq!(strip_extrinsic_index(overlay.changes.top_committed()),
			vec![
				(vec![1], OverlayedValue { value: Some(vec![6]), extrinsics: Some(vec![0, 2].into_iter().collect()) }),
				(vec![3], OverlayedValue { value: Some(vec![4]), extrinsics: Some(vec![1].into_iter().collect()) }),
				(vec![100], OverlayedValue { value: Some(vec![101]), extrinsics: Some(vec![NO_EXTRINSIC_INDEX].into_iter().collect()) }),
			].into_iter().collect());

		assert_eq!(strip_extrinsic_index(overlay.changes.top_prospective()),
			vec![
				(vec![1], OverlayedValue { value: Some(vec![8]), extrinsics: Some(vec![0, 2, 4].into_iter().collect()) }),
				(vec![3], OverlayedValue { value: Some(vec![7]), extrinsics: Some(vec![1, 3].into_iter().collect()) }),
			].into_iter().collect());

		overlay.commit_prospective();

		assert_eq!(strip_extrinsic_index(overlay.changes.top_committed()),
			vec![
				(vec![1], OverlayedValue { value: Some(vec![8]), extrinsics: Some(vec![0, 2, 4].into_iter().collect()) }),
				(vec![3], OverlayedValue { value: Some(vec![7]), extrinsics: Some(vec![1, 3].into_iter().collect()) }),
				(vec![100], OverlayedValue { value: Some(vec![101]), extrinsics: Some(vec![NO_EXTRINSIC_INDEX].into_iter().collect()) }),
			].into_iter().collect());

		assert_eq!(overlay.changes.top_prospective(),
			Default::default());
	}


	#[test]
	fn overlayed_storage_transactions() {
		let mut overlayed = OverlayedChanges::default();

		let key = vec![42, 69, 169, 142];

		assert!(overlayed.storage(&key).is_none());

		// discard transaction similar to discard prospective if no transaction.
 
		overlayed.set_storage(key.clone(), Some(vec![1, 2, 3]));
		assert_eq!(overlayed.storage(&key).unwrap(), Some(&[1, 2, 3][..]));

		overlayed.discard_transaction();
		assert_eq!(overlayed.storage(&key), None);

		overlayed.discard_prospective();
		assert_eq!(overlayed.storage(&key), None);

		overlayed.set_storage(key.clone(), Some(vec![1, 2, 3]));
		assert_eq!(overlayed.storage(&key).unwrap(), Some(&[1, 2, 3][..]));

		overlayed.commit_transaction();
		assert_eq!(overlayed.storage(&key).unwrap(), Some(&[1, 2, 3][..]));


		overlayed.discard_transaction();
		assert_eq!(overlayed.storage(&key), None);
		// basic transaction test
		// tx:1
		overlayed.set_storage(key.clone(), Some(vec![1, 2, 3]));
		assert_eq!(overlayed.storage(&key).unwrap(), Some(&[1, 2, 3][..]));

		overlayed.start_transaction();
		// tx:2
		overlayed.set_storage(key.clone(), Some(vec![1, 2, 3, 4]));
		assert_eq!(overlayed.storage(&key).unwrap(), Some(&[1, 2, 3, 4][..]));

		overlayed.start_transaction();
		// tx:3
		overlayed.set_storage(key.clone(), None);
		assert_eq!(overlayed.storage(&key).unwrap(), None);

		overlayed.discard_transaction();
		// tx:2
		assert_eq!(overlayed.storage(&key).unwrap(), Some(&[1, 2, 3, 4][..]));

		overlayed.start_transaction();
		// tx:3
		overlayed.set_storage(key.clone(), None);
		assert_eq!(overlayed.storage(&key).unwrap(), None);

		overlayed.commit_transaction();
		// tx:2
		assert_eq!(overlayed.storage(&key).unwrap(), None);

		overlayed.discard_transaction();
		// tx:1
		assert_eq!(overlayed.storage(&key).unwrap(), Some(&[1, 2, 3][..]));
		overlayed.discard_prospective();
		assert_eq!(overlayed.storage(&key), None);

		// multiple transaction end up to prospective value
		overlayed.start_transaction();
		overlayed.set_storage(key.clone(), Some(vec![1]));
		overlayed.start_transaction();
		overlayed.set_storage(key.clone(), Some(vec![1, 2]));
		overlayed.start_transaction();
		overlayed.set_storage(key.clone(), Some(vec![1, 2, 3]));

		overlayed.commit_prospective();
		assert_eq!(overlayed.storage(&key).unwrap(), Some(&[1, 2, 3][..]));
	}

}<|MERGE_RESOLUTION|>--- conflicted
+++ resolved
@@ -69,11 +69,7 @@
 	/// Top level storage changes.
 	pub(crate) top: HashMap<Vec<u8>, History<OverlayedValue>>,
 	/// Child storage changes.
-<<<<<<< HEAD
 	pub(crate) children: HashMap<Vec<u8>, (HashMap<Vec<u8>, History<OverlayedValue>>)>,
-=======
-	pub children: HashMap<Vec<u8>, HashMap<Vec<u8>, OverlayedValue>>,
->>>>>>> 870b976b
 }
 
 #[cfg(test)]
@@ -202,26 +198,35 @@
 	}
 
 	/// Iterator over current state of the overlay.
-	pub fn top_iter(&self) -> impl Iterator<Item = (&[u8], Option<&[u8]>)> {
-		self.top_iter_overlay().map(|(k, v)| (k, v.value.as_ref().map(|v| v.as_slice())))
-	}
-
-	/// Iterator over current state of the overlay.
 	pub fn child_iter_overlay(
 		&self,
-		storage_key: &[u8],
+		storage_key: Option<&[u8]>,
 	) -> impl Iterator<Item = (&[u8], &OverlayedValue)> {
-		self.children.get(storage_key)
+		let option_map = if let Some(storage_key) = storage_key.as_ref() {
+			self.children.get(*storage_key)
+		} else {
+			Some(&self.top)
+		};
+		option_map
 			.into_iter()
-			.flat_map(move |child| child.iter()
+			.flat_map(move |map| map.iter()
 				.filter_map(move |(k, v)|
 					v.get(self.history.as_ref()).map(|v| (k.as_slice(), v)))
 			)
 	}
 
 	/// Iterator over current state of the overlay.
-	pub fn child_iter(&self, storage_key: &[u8]) -> impl Iterator<Item = (&[u8], Option<&[u8]>)> {
-		self.child_iter_overlay(storage_key).map(|(k, v)| (k, v.value.as_ref().map(|v| v.as_slice())))
+	pub fn top_iter(&self) -> impl Iterator<Item = (&[u8], Option<&[u8]>)> {
+		self.top_iter_overlay().map(|(k, v)| (k, v.value.as_ref().map(|v| v.as_slice())))
+	}
+
+	/// Iterator over current state of the overlay.
+	pub fn child_iter(
+		&self,
+		storage_key: Option<&[u8]>,
+	) -> impl Iterator<Item = (&[u8], Option<&[u8]>)> {
+		self.child_iter_overlay(storage_key)
+			.map(|(k, v)| (k, v.value.as_ref().map(|v| v.as_slice())))
 	}
 
 	/// Iterator over current state of the overlay.
@@ -333,23 +338,11 @@
 	/// to the backend); Some(None) if the key has been deleted. Some(Some(...)) for a key whose
 	/// value has been set.
 	pub fn child_storage(&self, storage_key: &[u8], key: &[u8]) -> Option<Option<&[u8]>> {
-<<<<<<< HEAD
 		if let Some(map) = self.changes.children.get(storage_key) {
 			if let Some(overlay_value) = map.get(key) {
 				if let Some(o_value) = overlay_value.get(self.changes.history.as_ref()) {
 					return Some(o_value.value.as_ref().map(|v| v.as_slice()))
 				}
-=======
-		if let Some(map) = self.prospective.children.get(storage_key) {
-			if let Some(val) = map.get(key) {
-				return Some(val.value.as_ref().map(AsRef::as_ref));
-			}
-		}
-
-		if let Some(map) = self.committed.children.get(storage_key) {
-			if let Some(val) = map.get(key) {
-				return Some(val.value.as_ref().map(AsRef::as_ref));
->>>>>>> 870b976b
 			}
 		}
 		None
@@ -376,7 +369,6 @@
 	) {
 		self.operation_from_last_gc += DEFAULT_GC_CONF.operation_cost(value.as_ref());
 		let extrinsic_index = self.extrinsic_index();
-<<<<<<< HEAD
 		let map_entry = self.changes.children.entry(storage_key).or_default();
 		let entry = map_entry.entry(key).or_default();
 		set_with_extrinsic_overlayed_value(
@@ -385,16 +377,6 @@
 			value,
 			extrinsic_index,
 		);
-=======
-		let map_entry = self.prospective.children.entry(storage_key).or_default();
-		let entry = map_entry.entry(key).or_default();
-		entry.value = val;
-
-		if let Some(extrinsic) = extrinsic_index {
-			entry.extrinsics.get_or_insert_with(Default::default)
-				.insert(extrinsic);
-		}
->>>>>>> 870b976b
 	}
 
 	/// Clear child storage of given storage key.
@@ -405,40 +387,11 @@
 	/// [`discard_prospective`]: #method.discard_prospective
 	pub(crate) fn clear_child_storage(&mut self, storage_key: &[u8]) {
 		let extrinsic_index = self.extrinsic_index();
-<<<<<<< HEAD
 		let history = self.changes.history.as_ref();
 		let map_entry = self.changes.children.entry(storage_key.to_vec()).or_default();
 
 		self.operation_from_last_gc += map_entry.len();
 		map_entry.values_mut().for_each(|e| set_with_extrinsic_overlayed_value(e, history, None, extrinsic_index));
-=======
-		let map_entry = self.prospective.children.entry(storage_key.to_vec()).or_default();
-
-		map_entry.values_mut().for_each(|e| {
-			if let Some(extrinsic) = extrinsic_index {
-				e.extrinsics.get_or_insert_with(Default::default)
-					.insert(extrinsic);
-			}
-
-			e.value = None;
-		});
-
-		if let Some(committed_map) = self.committed.children.get(storage_key) {
-			for (key, value) in committed_map.iter() {
-				if !map_entry.contains_key(key) {
-					map_entry.insert(key.clone(), OverlayedValue {
-						value: None,
-						extrinsics: extrinsic_index.map(|i| {
-							let mut e = value.extrinsics.clone()
-								.unwrap_or_else(|| BTreeSet::default());
-							e.insert(i);
-							e
-						}),
-					});
-				}
-			}
-		}
->>>>>>> 870b976b
 	}
 
 	/// Removes all key-value pairs which keys share the given prefix.
@@ -463,40 +416,12 @@
 
 	pub(crate) fn clear_child_prefix(&mut self, storage_key: &[u8], prefix: &[u8]) {
 		let extrinsic_index = self.extrinsic_index();
-<<<<<<< HEAD
 		if let Some(child_change) = self.changes.children.get_mut(storage_key) {
 			let mut number_removed = 0;
 			for (key, entry) in child_change.iter_mut() {
 				if key.starts_with(prefix) {
 					number_removed += 1;
 					set_with_extrinsic_overlayed_value(entry, self.changes.history.as_ref(), None, extrinsic_index);
-=======
-		let map_entry = self.prospective.children.entry(storage_key.to_vec()).or_default();
-
-		for (key, entry) in map_entry.iter_mut() {
-			if key.starts_with(prefix) {
-				entry.value = None;
-
-				if let Some(extrinsic) = extrinsic_index {
-					entry.extrinsics.get_or_insert_with(Default::default)
-						.insert(extrinsic);
-				}
-			}
-		}
-
-		if let Some(child_committed) = self.committed.children.get(storage_key) {
-			// Then do the same with keys from commited changes.
-			// NOTE that we are making changes in the prospective change set.
-			for key in child_committed.keys() {
-				if key.starts_with(prefix) {
-					let entry = map_entry.entry(key.clone()).or_default();
-					entry.value = None;
-
-					if let Some(extrinsic) = extrinsic_index {
-						entry.extrinsics.get_or_insert_with(Default::default)
-							.insert(extrinsic);
-					}
->>>>>>> 870b976b
 				}
 			}
 
@@ -522,7 +447,6 @@
 		}
 	}
 
-<<<<<<< HEAD
 	/// Create a new transactional layer.
 	pub fn start_transaction(&mut self) {
 		self.changes.start_transaction();
@@ -539,25 +463,6 @@
 		if self.operation_from_last_gc > DEFAULT_GC_CONF.trigger_transaction_gc {
 			self.operation_from_last_gc = 0;
 			self.gc(true);
-=======
-				if let Some(prospective_extrinsics) = val.extrinsics {
-					entry.extrinsics.get_or_insert_with(Default::default)
-						.extend(prospective_extrinsics);
-				}
-			}
-			for (storage_key, mut map) in self.prospective.children.drain() {
-				let map_dest = self.committed.children.entry(storage_key).or_default();
-				for (key, val) in map.drain() {
-					let entry = map_dest.entry(key).or_default();
-					entry.value = val.value;
-
-					if let Some(prospective_extrinsics) = val.extrinsics {
-						entry.extrinsics.get_or_insert_with(Default::default)
-							.extend(prospective_extrinsics);
-					}
-				}
-			}
->>>>>>> 870b976b
 		}
 	}
 
@@ -571,14 +476,10 @@
 	}
 	
 	/// Consume `OverlayedChanges` and take committed set.
-	///
-	/// Panics:
-	/// Will panic if there are any uncommitted prospective changes.
 	pub fn into_committed(self) -> (
 		impl Iterator<Item=(Vec<u8>, Option<Vec<u8>>)>,
 		impl Iterator<Item=(Vec<u8>, impl Iterator<Item=(Vec<u8>, Option<Vec<u8>>)>)>,
 	){
-<<<<<<< HEAD
 		let top = self.changes.top;
 		let children = self.changes.children;
 		let history = self.changes.history.clone();
@@ -592,12 +493,6 @@
 					.filter_map(move |(k, v)| v.into_committed(history2.as_ref()).map(|v| (k, v.value))))
 			})
 		)
-=======
-		assert!(self.prospective.is_empty());
-		(self.committed.top.into_iter().map(|(k, v)| (k, v.value)),
-			self.committed.children.into_iter()
-				.map(|(sk, v)| (sk, v.into_iter().map(|(k, v)| (k, v.value)))))
->>>>>>> 870b976b
 	}
 
 	/// Inserts storage entry responsible for current extrinsic index.
