--- conflicted
+++ resolved
@@ -15,17 +15,10 @@
 // See the License for the specific language governing permissions and
 // limitations under the License.
 
-<<<<<<< HEAD
 /// Temporary keep old name Trait, to be removed alongside old macro.
 pub trait Trait: Config {}
 impl<Runtime: Config> Trait for Runtime {}
-pub trait Config {
-	type BlockNumber: codec::Codec + codec::EncodeLike + Default;
-	type Origin;
-}
-=======
-pub trait Trait: frame_support_test::Trait {}
->>>>>>> ef8534ab
+pub trait Config: frame_support_test::Config {}
 
 frame_support::decl_module! {
 	pub struct Module<T: Trait> for enum Call where origin: T::Origin, system=frame_support_test {}
@@ -39,18 +32,14 @@
 
 struct Test;
 
-<<<<<<< HEAD
-impl Config for Test {
-=======
-impl frame_support_test::Trait for Test {
->>>>>>> ef8534ab
+impl frame_support_test::Config for Test {
 	type BlockNumber = u32;
 	type Origin = ();
 	type PalletInfo = ();
 	type DbWeight = ();
 }
 
-impl Trait for Test {}
+impl Config for Test {}
 
 #[test]
 fn init_genesis_config() {
