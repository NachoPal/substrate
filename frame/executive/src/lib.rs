--- conflicted
+++ resolved
@@ -199,11 +199,7 @@
 	UnsignedValidator: ValidateUnsigned<Call = CallOf<Block::Extrinsic, Context>>,
 {
 	/// Execute all `OnRuntimeUpgrade` of this runtime, and return the aggregate weight.
-<<<<<<< HEAD
-	pub fn do_on_runtime_upgrade() -> frame_support::weights::Weight {
-=======
 	pub fn execute_on_runtime_upgrade() -> frame_support::weights::Weight {
->>>>>>> a8c2bc66
 		let mut weight = 0;
 		weight = weight.saturating_add(
 			<frame_system::Module<System> as OnRuntimeUpgrade>::on_runtime_upgrade(),
@@ -218,38 +214,22 @@
 	///
 	/// This should only be used for testing.
 	#[cfg(feature = "try-runtime")]
-<<<<<<< HEAD
-	pub fn try_runtime_upgrade() -> frame_support::weights::Weight {
-=======
 	pub fn try_runtime_upgrade() -> Result<frame_support::weights::Weight, &'static str> {
->>>>>>> a8c2bc66
 		<
 			(frame_system::Module::<System>, COnRuntimeUpgrade, AllModules)
 			as
 			OnRuntimeUpgrade
-<<<<<<< HEAD
-		>::pre_upgrade().expect("pre_upgrade hook failed.");
-
-		let weight = Self::do_on_runtime_upgrade();
-=======
 		>::pre_upgrade()?;
 
 		let weight = Self::execute_on_runtime_upgrade();
->>>>>>> a8c2bc66
 
 		<
 			(frame_system::Module::<System>, COnRuntimeUpgrade, AllModules)
 			as
 			OnRuntimeUpgrade
-<<<<<<< HEAD
-		>::post_upgrade().expect("post_upgrade hook failed.");
-
-		weight
-=======
 		>::post_upgrade()?;
 
 		Ok(weight)
->>>>>>> a8c2bc66
 	}
 
 	/// Start the execution of a particular block.
@@ -281,11 +261,7 @@
 	) {
 		let mut weight = 0;
 		if Self::runtime_upgraded() {
-<<<<<<< HEAD
-			weight = weight.saturating_add(Self::do_on_runtime_upgrade());
-=======
 			weight = weight.saturating_add(Self::execute_on_runtime_upgrade());
->>>>>>> a8c2bc66
 		}
 		<frame_system::Module<System>>::initialize(
 			block_number,
