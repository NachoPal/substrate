--- conflicted
+++ resolved
@@ -14,12 +14,8 @@
 
 [dependencies]
 serde = { version = "1.0.101", optional = true }
-<<<<<<< HEAD
-codec = { package = "parity-scale-codec", version = "2.0.0", default-features = false, features = ["derive"] }
+codec = { package = "parity-scale-codec", version = "2.0.0", default-features = false }
 scale-info = { git = "https://github.com/paritytech/scale-info", branch = "aj-substrate", package = "scale-info", default-features = false, features = ["derive"] }
-=======
-codec = { package = "parity-scale-codec", version = "2.0.0", default-features = false }
->>>>>>> 840478ae
 frame-support = { version = "2.0.0", default-features = false, path = "../support" }
 frame-system = { version = "2.0.0", default-features = false, path = "../system" }
 pallet-balances = { version = "2.0.0", default-features = false, path = "../balances" }
