// This file is part of Substrate.

// Copyright (C) 2017-2020 Parity Technologies (UK) Ltd.
// SPDX-License-Identifier: Apache-2.0

// Licensed under the Apache License, Version 2.0 (the "License");
// you may not use this file except in compliance with the License.
// You may obtain a copy of the License at
//
// 	http://www.apache.org/licenses/LICENSE-2.0
//
// Unless required by applicable law or agreed to in writing, software
// distributed under the License is distributed on an "AS IS" BASIS,
// WITHOUT WARRANTIES OR CONDITIONS OF ANY KIND, either express or implied.
// See the License for the specific language governing permissions and
// limitations under the License.

//! # Scheduler
//! A module for scheduling dispatches.
//!
//! - [`scheduler::Trait`](./trait.Trait.html)
//! - [`Call`](./enum.Call.html)
//! - [`Module`](./struct.Module.html)
//!
//! ## Overview
//!
//! This module exposes capabilities for scheduling dispatches to occur at a
//! specified block number or at a specified period. These scheduled dispatches
//! may be named or anonymous and may be canceled.
//!
//! **NOTE:** The scheduled calls will be dispatched with the default filter
//! for the origin: namely `frame_system::Trait::BaseCallFilter` for all origin
//! except root which will get no filter. And not the filter contained in origin
//! use to call `fn schedule`.
//!
//! If a call is scheduled using proxy or whatever mecanism which adds filter,
//! then those filter will not be used when dispatching the schedule call.
//!
//! ## Interface
//!
//! ### Dispatchable Functions
//!
//! * `schedule` - schedule a dispatch, which may be periodic, to occur at a
//!   specified block and with a specified priority.
//! * `cancel` - cancel a scheduled dispatch, specified by block number and
//!   index.
//! * `schedule_named` - augments the `schedule` interface with an additional
//!   `Vec<u8>` parameter that can be used for identification.
//! * `cancel_named` - the named complement to the cancel function.

// Ensure we're `no_std` when compiling for Wasm.
#![cfg_attr(not(feature = "std"), no_std)]

mod benchmarking;
mod default_weights;

use sp_std::{prelude::*, marker::PhantomData, borrow::Borrow};
use codec::{Encode, Decode, Codec};
use sp_runtime::{RuntimeDebug, traits::{Zero, One, BadOrigin, Saturating}};
use frame_support::{
	decl_module, decl_storage, decl_event, decl_error, IterableStorageMap,
	dispatch::{Dispatchable, DispatchError, DispatchResult, Parameter},
	traits::{Get, schedule::{self, DispatchTime}, OriginTrait, EnsureOrigin, IsType},
	weights::{GetDispatchInfo, Weight},
};
use frame_system::{self as system, ensure_signed};

pub trait WeightInfo {
	fn schedule(s: u32, ) -> Weight;
	fn cancel(s: u32, ) -> Weight;
	fn schedule_named(s: u32, ) -> Weight;
	fn cancel_named(s: u32, ) -> Weight;
}

/// Our pallet's configuration trait. All our types and constants go in here. If the
/// pallet is dependent on specific other pallets, then their configuration traits
/// should be added to our implied traits list.
///
/// `system::Trait` should always be included in our implied traits.
pub trait Trait: system::Trait {
	/// The overarching event type.
	type Event: From<Event<Self>> + Into<<Self as system::Config>::Event>;

	/// The aggregated origin which the dispatch will take.
	type Origin: OriginTrait<PalletsOrigin =
		Self::PalletsOrigin> + From<Self::PalletsOrigin> + IsType<<Self as system::Config>::Origin>;

	/// The caller origin, overarching type of all pallets origins.
	type PalletsOrigin: From<system::RawOrigin<Self::AccountId>> + Codec + Clone + Eq;

	/// The aggregated call type.
	type Call: Parameter + Dispatchable<Origin=<Self as Trait>::Origin> + GetDispatchInfo + From<system::Call<Self>>;

	/// The maximum weight that may be scheduled per block for any dispatchables of less priority
	/// than `schedule::HARD_DEADLINE`.
	type MaximumWeight: Get<Weight>;

	/// Required origin to schedule or cancel calls.
	type ScheduleOrigin: EnsureOrigin<<Self as system::Config>::Origin>;

	/// The maximum number of scheduled calls in the queue for a single block.
	/// Not strictly enforced, but used for weight estimation.
	type MaxScheduledPerBlock: Get<u32>;

	/// Weight information for extrinsics in this pallet.
	type WeightInfo: WeightInfo;
}

/// Just a simple index for naming period tasks.
pub type PeriodicIndex = u32;
/// The location of a scheduled task that can be used to remove it.
pub type TaskAddress<BlockNumber> = (BlockNumber, u32);

#[cfg_attr(any(feature = "std", test), derive(PartialEq, Eq))]
#[derive(Clone, RuntimeDebug, Encode, Decode)]
struct ScheduledV1<Call, BlockNumber> {
	maybe_id: Option<Vec<u8>>,
	priority: schedule::Priority,
	call: Call,
	maybe_periodic: Option<schedule::Period<BlockNumber>>,
}

/// Information regarding an item to be executed in the future.
#[cfg_attr(any(feature = "std", test), derive(PartialEq, Eq))]
#[derive(Clone, RuntimeDebug, Encode, Decode)]
pub struct ScheduledV2<Call, BlockNumber, PalletsOrigin, AccountId> {
	/// The unique identity for this task, if there is one.
	maybe_id: Option<Vec<u8>>,
	/// This task's priority.
	priority: schedule::Priority,
	/// The call to be dispatched.
	call: Call,
	/// If the call is periodic, then this points to the information concerning that.
	maybe_periodic: Option<schedule::Period<BlockNumber>>,
	/// The origin to dispatch the call.
	origin: PalletsOrigin,
	_phantom: PhantomData<AccountId>,
}

/// The current version of Scheduled struct.
pub type Scheduled<Call, BlockNumber, PalletsOrigin, AccountId> = ScheduledV2<Call, BlockNumber, PalletsOrigin, AccountId>;

// A value placed in storage that represents the current version of the Scheduler storage.
// This value is used by the `on_runtime_upgrade` logic to determine whether we run
// storage migration logic.
#[derive(Encode, Decode, Clone, Copy, PartialEq, Eq, RuntimeDebug)]
enum Releases {
	V1,
	V2,
}

impl Default for Releases {
	fn default() -> Self {
		Releases::V1
	}
}

decl_storage! {
	trait Store for Module<T: Trait> as Scheduler {
		/// Items to be executed, indexed by the block number that they should be executed on.
		pub Agenda: map hasher(twox_64_concat) T::BlockNumber
			=> Vec<Option<Scheduled<<T as Trait>::Call, T::BlockNumber, T::PalletsOrigin, T::AccountId>>>;

		/// Lookup from identity to the block number and index of the task.
		Lookup: map hasher(twox_64_concat) Vec<u8> => Option<TaskAddress<T::BlockNumber>>;

		/// Storage version of the pallet.
		///
		/// New networks start with last version.
		StorageVersion build(|_| Releases::V2): Releases;
	}
}

decl_event!(
	pub enum Event<T> where <T as system::Config>::BlockNumber {
		/// Scheduled some task. \[when, index\]
		Scheduled(BlockNumber, u32),
		/// Canceled some task. \[when, index\]
		Canceled(BlockNumber, u32),
		/// Dispatched some task. \[task, id, result\]
		Dispatched(TaskAddress<BlockNumber>, Option<Vec<u8>>, DispatchResult),
	}
);

decl_error! {
	pub enum Error for Module<T: Trait> {
		/// Failed to schedule a call
		FailedToSchedule,
		/// Cannot find the scheduled call.
		NotFound,
		/// Given target block number is in the past.
		TargetBlockNumberInPast,
		/// Reschedule failed because it does not change scheduled time.
		RescheduleNoChange,
	}
}

decl_module! {
	/// Scheduler module declaration.
	pub struct Module<T: Trait> for enum Call where origin: <T as system::Config>::Origin {
		type Error = Error<T>;
		fn deposit_event() = default;

		/// Anonymously schedule a task.
		///
		/// # <weight>
		/// - S = Number of already scheduled calls
		/// - Base Weight: 22.29 + .126 * S µs
		/// - DB Weight:
		///     - Read: Agenda
		///     - Write: Agenda
		/// - Will use base weight of 25 which should be good for up to 30 scheduled calls
		/// # </weight>
		#[weight = T::WeightInfo::schedule(T::MaxScheduledPerBlock::get())]
		fn schedule(origin,
			when: T::BlockNumber,
			maybe_periodic: Option<schedule::Period<T::BlockNumber>>,
			priority: schedule::Priority,
			call: Box<<T as Trait>::Call>,
		) {
			T::ScheduleOrigin::ensure_origin(origin.clone())?;
			let origin = <T as Trait>::Origin::from(origin);
			Self::do_schedule(DispatchTime::At(when), maybe_periodic, priority, origin.caller().clone(), *call)?;
		}

		/// Cancel an anonymously scheduled task.
		///
		/// # <weight>
		/// - S = Number of already scheduled calls
		/// - Base Weight: 22.15 + 2.869 * S µs
		/// - DB Weight:
		///     - Read: Agenda
		///     - Write: Agenda, Lookup
		/// - Will use base weight of 100 which should be good for up to 30 scheduled calls
		/// # </weight>
		#[weight = T::WeightInfo::cancel(T::MaxScheduledPerBlock::get())]
		fn cancel(origin, when: T::BlockNumber, index: u32) {
			T::ScheduleOrigin::ensure_origin(origin.clone())?;
			let origin = <T as Trait>::Origin::from(origin);
			Self::do_cancel(Some(origin.caller().clone()), (when, index))?;
		}

		/// Schedule a named task.
		///
		/// # <weight>
		/// - S = Number of already scheduled calls
		/// - Base Weight: 29.6 + .159 * S µs
		/// - DB Weight:
		///     - Read: Agenda, Lookup
		///     - Write: Agenda, Lookup
		/// - Will use base weight of 35 which should be good for more than 30 scheduled calls
		/// # </weight>
		#[weight = T::WeightInfo::schedule_named(T::MaxScheduledPerBlock::get())]
		fn schedule_named(origin,
			id: Vec<u8>,
			when: T::BlockNumber,
			maybe_periodic: Option<schedule::Period<T::BlockNumber>>,
			priority: schedule::Priority,
			call: Box<<T as Trait>::Call>,
		) {
			T::ScheduleOrigin::ensure_origin(origin.clone())?;
			let origin = <T as Trait>::Origin::from(origin);
			Self::do_schedule_named(
				id, DispatchTime::At(when), maybe_periodic, priority, origin.caller().clone(), *call
			)?;
		}

		/// Cancel a named scheduled task.
		///
		/// # <weight>
		/// - S = Number of already scheduled calls
		/// - Base Weight: 24.91 + 2.907 * S µs
		/// - DB Weight:
		///     - Read: Agenda, Lookup
		///     - Write: Agenda, Lookup
		/// - Will use base weight of 100 which should be good for up to 30 scheduled calls
		/// # </weight>
		#[weight = T::WeightInfo::cancel_named(T::MaxScheduledPerBlock::get())]
		fn cancel_named(origin, id: Vec<u8>) {
			T::ScheduleOrigin::ensure_origin(origin.clone())?;
			let origin = <T as Trait>::Origin::from(origin);
			Self::do_cancel_named(Some(origin.caller().clone()), id)?;
		}

		/// Anonymously schedule a task after a delay.
		///
		/// # <weight>
		/// Same as [`schedule`].
		/// # </weight>
		#[weight = T::WeightInfo::schedule(T::MaxScheduledPerBlock::get())]
		fn schedule_after(origin,
			after: T::BlockNumber,
			maybe_periodic: Option<schedule::Period<T::BlockNumber>>,
			priority: schedule::Priority,
			call: Box<<T as Trait>::Call>,
		) {
			T::ScheduleOrigin::ensure_origin(origin.clone())?;
			let origin = <T as Trait>::Origin::from(origin);
			Self::do_schedule(
				DispatchTime::After(after), maybe_periodic, priority, origin.caller().clone(), *call
			)?;
		}

		/// Schedule a named task after a delay.
		///
		/// # <weight>
		/// Same as [`schedule_named`].
		/// # </weight>
		#[weight = T::WeightInfo::schedule_named(T::MaxScheduledPerBlock::get())]
		fn schedule_named_after(origin,
			id: Vec<u8>,
			after: T::BlockNumber,
			maybe_periodic: Option<schedule::Period<T::BlockNumber>>,
			priority: schedule::Priority,
			call: Box<<T as Trait>::Call>,
		) {
			T::ScheduleOrigin::ensure_origin(origin.clone())?;
			let origin = <T as Trait>::Origin::from(origin);
			Self::do_schedule_named(
				id, DispatchTime::After(after), maybe_periodic, priority, origin.caller().clone(), *call
			)?;
		}

		/// Execute the scheduled calls
		///
		/// # <weight>
		/// - S = Number of already scheduled calls
		/// - N = Named scheduled calls
		/// - P = Periodic Calls
		/// - Base Weight: 9.243 + 23.45 * S µs
		/// - DB Weight:
		///     - Read: Agenda + Lookup * N + Agenda(Future) * P
		///     - Write: Agenda + Lookup * N  + Agenda(future) * P
		/// # </weight>
		fn on_initialize(now: T::BlockNumber) -> Weight {
			let limit = T::MaximumWeight::get();
			let mut queued = Agenda::<T>::take(now).into_iter()
				.enumerate()
				.filter_map(|(index, s)| s.map(|inner| (index as u32, inner)))
				.collect::<Vec<_>>();
			if queued.len() as u32 > T::MaxScheduledPerBlock::get() {
				frame_support::debug::warn!(
					"Warning: This block has more items queued in Scheduler than \
					expected from the runtime configuration. An update might be needed."
				);
			}
			queued.sort_by_key(|(_, s)| s.priority);
			let base_weight: Weight = T::DbWeight::get().reads_writes(1, 2); // Agenda + Agenda(next)
			let mut total_weight: Weight = 0;
			queued.into_iter()
				.enumerate()
				.scan(base_weight, |cumulative_weight, (order, (index, s))| {
					*cumulative_weight = cumulative_weight
						.saturating_add(s.call.get_dispatch_info().weight);

					let origin = <<T as Trait>::Origin as From<T::PalletsOrigin>>::from(
						s.origin.clone()
					).into();

					if ensure_signed(origin).is_ok() {
						 // AccountData for inner call origin accountdata.
						*cumulative_weight = cumulative_weight
							.saturating_add(T::DbWeight::get().reads_writes(1, 1));
					}

					if s.maybe_id.is_some() {
						// Remove/Modify Lookup
						*cumulative_weight = cumulative_weight.saturating_add(T::DbWeight::get().writes(1));
					}
					if s.maybe_periodic.is_some() {
						// Read/Write Agenda for future block
						*cumulative_weight = cumulative_weight.saturating_add(T::DbWeight::get().reads_writes(1, 1));
					}

					Some((order, index, *cumulative_weight, s))
				})
				.filter_map(|(order, index, cumulative_weight, mut s)| {
					// We allow a scheduled call if any is true:
					// - It's priority is `HARD_DEADLINE`
					// - It does not push the weight past the limit.
					// - It is the first item in the schedule
					if s.priority <= schedule::HARD_DEADLINE || cumulative_weight <= limit || order == 0 {
						let r = s.call.clone().dispatch(s.origin.clone().into());
						let maybe_id = s.maybe_id.clone();
						if let &Some((period, count)) = &s.maybe_periodic {
							if count > 1 {
								s.maybe_periodic = Some((period, count - 1));
							} else {
								s.maybe_periodic = None;
							}
							let next = now + period;
							// If scheduled is named, place it's information in `Lookup`
							if let Some(ref id) = s.maybe_id {
								let next_index = Agenda::<T>::decode_len(now + period).unwrap_or(0);
								Lookup::<T>::insert(id, (next, next_index as u32));
							}
							Agenda::<T>::append(next, Some(s));
						} else {
							if let Some(ref id) = s.maybe_id {
								Lookup::<T>::remove(id);
							}
						}
						Self::deposit_event(RawEvent::Dispatched(
							(now, index),
							maybe_id,
							r.map(|_| ()).map_err(|e| e.error)
						));
						total_weight = cumulative_weight;
						None
					} else {
						Some(Some(s))
					}
				})
				.for_each(|unused| {
					let next = now + One::one();
					Agenda::<T>::append(next, unused);
				});

			total_weight
		}
	}
}

impl<T: Trait> Module<T> {
	/// Migrate storage format from V1 to V2.
	/// Return true if migration is performed.
	pub fn migrate_v1_to_t2() -> bool {
		if StorageVersion::get() == Releases::V1 {
			StorageVersion::put(Releases::V2);

			Agenda::<T>::translate::<
				Vec<Option<ScheduledV1<<T as Trait>::Call, T::BlockNumber>>>, _
			>(|_, agenda| Some(
				agenda
					.into_iter()
					.map(|schedule| schedule.map(|schedule| ScheduledV2 {
						maybe_id: schedule.maybe_id,
						priority: schedule.priority,
						call: schedule.call,
						maybe_periodic: schedule.maybe_periodic,
						origin: system::RawOrigin::Root.into(),
						_phantom: Default::default(),
					}))
					.collect::<Vec<_>>()
			));

			true
		} else {
			false
		}
	}

	/// Helper to migrate scheduler when the pallet origin type has changed.
	pub fn migrate_origin<OldOrigin: Into<T::PalletsOrigin> + codec::Decode>() {
		Agenda::<T>::translate::<
			Vec<Option<Scheduled<<T as Trait>::Call, T::BlockNumber, OldOrigin, T::AccountId>>>, _
		>(|_, agenda| Some(
			agenda
				.into_iter()
				.map(|schedule| schedule.map(|schedule| Scheduled {
					maybe_id: schedule.maybe_id,
					priority: schedule.priority,
					call: schedule.call,
					maybe_periodic: schedule.maybe_periodic,
					origin: schedule.origin.into(),
					_phantom: Default::default(),
				}))
				.collect::<Vec<_>>()
		));
	}

	fn resolve_time(when: DispatchTime<T::BlockNumber>) -> Result<T::BlockNumber, DispatchError> {
		let now = frame_system::Module::<T>::block_number();

		let when = match when {
			DispatchTime::At(x) => x,
			// The current block has already completed it's scheduled tasks, so
			// Schedule the task at lest one block after this current block.
			DispatchTime::After(x) => now.saturating_add(x).saturating_add(One::one())
		};

		if when <= now {
			return Err(Error::<T>::TargetBlockNumberInPast.into())
		}

		Ok(when)
	}

	fn do_schedule(
		when: DispatchTime<T::BlockNumber>,
		maybe_periodic: Option<schedule::Period<T::BlockNumber>>,
		priority: schedule::Priority,
		origin: T::PalletsOrigin,
		call: <T as Trait>::Call
	) -> Result<TaskAddress<T::BlockNumber>, DispatchError> {
		let when = Self::resolve_time(when)?;

		// sanitize maybe_periodic
		let maybe_periodic = maybe_periodic
			.filter(|p| p.1 > 1 && !p.0.is_zero())
			// Remove one from the number of repetitions since we will schedule one now.
			.map(|(p, c)| (p, c - 1));
		let s = Some(Scheduled {
			maybe_id: None, priority, call, maybe_periodic, origin, _phantom: PhantomData::<T::AccountId>::default(),
		});
		Agenda::<T>::append(when, s);
		let index = Agenda::<T>::decode_len(when).unwrap_or(1) as u32 - 1;
		if index > T::MaxScheduledPerBlock::get() {
			frame_support::debug::warn!(
				"Warning: There are more items queued in the Scheduler than \
				expected from the runtime configuration. An update might be needed."
			);
		}
		Self::deposit_event(RawEvent::Scheduled(when, index));

		Ok((when, index))
	}

	fn do_cancel(
		origin: Option<T::PalletsOrigin>,
		(when, index): TaskAddress<T::BlockNumber>
	) -> Result<(), DispatchError> {
		let scheduled = Agenda::<T>::try_mutate(
			when,
			|agenda| {
				agenda.get_mut(index as usize)
					.map_or(Ok(None), |s| -> Result<Option<Scheduled<_, _, _, _>>, DispatchError> {
						if let (Some(ref o), Some(ref s)) = (origin, s.borrow()) {
							if *o != s.origin {
								return Err(BadOrigin.into());
							}
						};
						Ok(s.take())
					})
			},
		)?;
		if let Some(s) = scheduled {
			if let Some(id) = s.maybe_id {
				Lookup::<T>::remove(id);
			}
			Self::deposit_event(RawEvent::Canceled(when, index));
			Ok(())
		} else {
			Err(Error::<T>::NotFound)?
		}
	}

	fn do_reschedule(
		(when, index): TaskAddress<T::BlockNumber>,
		new_time: DispatchTime<T::BlockNumber>,
	) -> Result<TaskAddress<T::BlockNumber>, DispatchError> {
		let new_time = Self::resolve_time(new_time)?;

		if new_time == when {
			return Err(Error::<T>::RescheduleNoChange.into());
		}

		Agenda::<T>::try_mutate(when, |agenda| -> DispatchResult {
			let task = agenda.get_mut(index as usize).ok_or(Error::<T>::NotFound)?;
			let task = task.take().ok_or(Error::<T>::NotFound)?;
			Agenda::<T>::append(new_time, Some(task));
			Ok(())
		})?;

		let new_index = Agenda::<T>::decode_len(new_time).unwrap_or(1) as u32 - 1;
		Self::deposit_event(RawEvent::Canceled(when, index));
		Self::deposit_event(RawEvent::Scheduled(new_time, new_index));

		Ok((new_time, new_index))
	}

	fn do_schedule_named(
		id: Vec<u8>,
		when: DispatchTime<T::BlockNumber>,
		maybe_periodic: Option<schedule::Period<T::BlockNumber>>,
		priority: schedule::Priority,
		origin: T::PalletsOrigin,
		call: <T as Trait>::Call,
	) -> Result<TaskAddress<T::BlockNumber>, DispatchError> {
		// ensure id it is unique
		if Lookup::<T>::contains_key(&id) {
			return Err(Error::<T>::FailedToSchedule)?
		}

		let when = Self::resolve_time(when)?;

		// sanitize maybe_periodic
		let maybe_periodic = maybe_periodic
			.filter(|p| p.1 > 1 && !p.0.is_zero())
			// Remove one from the number of repetitions since we will schedule one now.
			.map(|(p, c)| (p, c - 1));

		let s = Scheduled {
			maybe_id: Some(id.clone()), priority, call, maybe_periodic, origin, _phantom: Default::default()
		};
		Agenda::<T>::append(when, Some(s));
		let index = Agenda::<T>::decode_len(when).unwrap_or(1) as u32 - 1;
		if index > T::MaxScheduledPerBlock::get() {
			frame_support::debug::warn!(
				"Warning: There are more items queued in the Scheduler than \
				expected from the runtime configuration. An update might be needed."
			);
		}
		let address = (when, index);
		Lookup::<T>::insert(&id, &address);
		Self::deposit_event(RawEvent::Scheduled(when, index));

		Ok(address)
	}

	fn do_cancel_named(origin: Option<T::PalletsOrigin>, id: Vec<u8>) -> DispatchResult {
		Lookup::<T>::try_mutate_exists(id, |lookup| -> DispatchResult {
			if let Some((when, index)) = lookup.take() {
				let i = index as usize;
				Agenda::<T>::try_mutate(when, |agenda| -> DispatchResult {
					if let Some(s) = agenda.get_mut(i) {
						if let (Some(ref o), Some(ref s)) = (origin, s.borrow()) {
							if *o != s.origin {
								return Err(BadOrigin.into());
							}
						}
						*s = None;
					}
					Ok(())
				})?;
				Self::deposit_event(RawEvent::Canceled(when, index));
				Ok(())
			} else {
				Err(Error::<T>::NotFound)?
			}
		})
	}

	fn do_reschedule_named(
		id: Vec<u8>,
		new_time: DispatchTime<T::BlockNumber>,
	) -> Result<TaskAddress<T::BlockNumber>, DispatchError> {
		let new_time = Self::resolve_time(new_time)?;

		Lookup::<T>::try_mutate_exists(id, |lookup| -> Result<TaskAddress<T::BlockNumber>, DispatchError> {
			let (when, index) = lookup.ok_or(Error::<T>::NotFound)?;

			if new_time == when {
				return Err(Error::<T>::RescheduleNoChange.into());
			}

			Agenda::<T>::try_mutate(when, |agenda| -> DispatchResult {
				let task = agenda.get_mut(index as usize).ok_or(Error::<T>::NotFound)?;
				let task = task.take().ok_or(Error::<T>::NotFound)?;
				Agenda::<T>::append(new_time, Some(task));

				Ok(())
			})?;

			let new_index = Agenda::<T>::decode_len(new_time).unwrap_or(1) as u32 - 1;
			Self::deposit_event(RawEvent::Canceled(when, index));
			Self::deposit_event(RawEvent::Scheduled(new_time, new_index));

			*lookup = Some((new_time, new_index));

			Ok((new_time, new_index))
		})
	}
}

impl<T: Trait> schedule::Anon<T::BlockNumber, <T as Trait>::Call, T::PalletsOrigin> for Module<T> {
	type Address = TaskAddress<T::BlockNumber>;

	fn schedule(
		when: DispatchTime<T::BlockNumber>,
		maybe_periodic: Option<schedule::Period<T::BlockNumber>>,
		priority: schedule::Priority,
		origin: T::PalletsOrigin,
		call: <T as Trait>::Call
	) -> Result<Self::Address, DispatchError> {
		Self::do_schedule(when, maybe_periodic, priority, origin, call)
	}

	fn cancel((when, index): Self::Address) -> Result<(), ()> {
		Self::do_cancel(None, (when, index)).map_err(|_| ())
	}

	fn reschedule(
		address: Self::Address,
		when: DispatchTime<T::BlockNumber>,
	) -> Result<Self::Address, DispatchError> {
		Self::do_reschedule(address, when)
	}

	fn next_dispatch_time((when, index): Self::Address) -> Result<T::BlockNumber, ()> {
		Agenda::<T>::get(when).get(index as usize).ok_or(()).map(|_| when)
	}
}

impl<T: Trait> schedule::Named<T::BlockNumber, <T as Trait>::Call, T::PalletsOrigin> for Module<T> {
	type Address = TaskAddress<T::BlockNumber>;

	fn schedule_named(
		id: Vec<u8>,
		when: DispatchTime<T::BlockNumber>,
		maybe_periodic: Option<schedule::Period<T::BlockNumber>>,
		priority: schedule::Priority,
		origin: T::PalletsOrigin,
		call: <T as Trait>::Call,
	) -> Result<Self::Address, ()> {
		Self::do_schedule_named(id, when, maybe_periodic, priority, origin, call).map_err(|_| ())
	}

	fn cancel_named(id: Vec<u8>) -> Result<(), ()> {
		Self::do_cancel_named(None, id).map_err(|_| ())
	}

	fn reschedule_named(
		id: Vec<u8>,
		when: DispatchTime<T::BlockNumber>,
	) -> Result<Self::Address, DispatchError> {
		Self::do_reschedule_named(id, when)
	}

	fn next_dispatch_time(id: Vec<u8>) -> Result<T::BlockNumber, ()> {
		Lookup::<T>::get(id).and_then(|(when, index)| Agenda::<T>::get(when).get(index as usize).map(|_| when)).ok_or(())
	}
}

#[cfg(test)]
mod tests {
	use super::*;

	use frame_support::{
		impl_outer_event, impl_outer_origin, impl_outer_dispatch, parameter_types, assert_ok, ord_parameter_types,
		assert_noop, assert_err, Hashable,
		traits::{OnInitialize, OnFinalize, Filter},
		weights::constants::RocksDbWeight,
	};
	use sp_core::H256;
	use sp_runtime::{
		Perbill,
		testing::Header,
		traits::{BlakeTwo256, IdentityLookup},
	};
	use frame_system::{EnsureOneOf, EnsureRoot, EnsureSignedBy};
	use substrate_test_utils::assert_eq_uvec;
	use crate as scheduler;

	mod logger {
		use super::*;
		use std::cell::RefCell;

		thread_local! {
			static LOG: RefCell<Vec<(OriginCaller, u32)>> = RefCell::new(Vec::new());
		}
		pub fn log() -> Vec<(OriginCaller, u32)> {
			LOG.with(|log| log.borrow().clone())
		}
		pub trait Trait: system::Trait {
			type Event: From<Event> + Into<<Self as system::Config>::Event>;
		}
		decl_event! {
			pub enum Event {
				Logged(u32, Weight),
			}
		}
		decl_module! {
			pub struct Module<T: Trait> for enum Call
			where
				origin: <T as system::Config>::Origin,
				<T as system::Config>::Origin: OriginTrait<PalletsOrigin = OriginCaller>
			{
				fn deposit_event() = default;

				#[weight = *weight]
				fn log(origin, i: u32, weight: Weight) {
					Self::deposit_event(Event::Logged(i, weight));
					LOG.with(|log| {
						log.borrow_mut().push((origin.caller().clone(), i));
					})
				}

				#[weight = *weight]
				fn log_without_filter(origin, i: u32, weight: Weight) {
					Self::deposit_event(Event::Logged(i, weight));
					LOG.with(|log| {
						log.borrow_mut().push((origin.caller().clone(), i));
					})
				}
			}
		}
	}

	impl_outer_origin! {
		pub enum Origin for Test where system = frame_system {}
	}

	impl_outer_dispatch! {
		pub enum Call for Test where origin: Origin {
			system::System,
			logger::Logger,
		}
	}

	impl_outer_event! {
		pub enum Event for Test {
			system<T>,
			logger,
			scheduler<T>,
		}
	}

	// Scheduler must dispatch with root and no filter, this tests base filter is indeed not used.
	pub struct BaseFilter;
	impl Filter<Call> for BaseFilter {
		fn filter(call: &Call) -> bool {
			!matches!(call, Call::Logger(logger::Call::log(_, _)))
		}
	}

	#[derive(Clone, Eq, PartialEq)]
	pub struct Test;
	parameter_types! {
		pub const BlockHashCount: u64 = 250;
		pub const MaximumBlockWeight: Weight = 2_000_000_000_000;
		pub const MaximumBlockLength: u32 = 2 * 1024;
		pub const AvailableBlockRatio: Perbill = Perbill::one();
	}
	impl system::Config for Test {
		type BaseCallFilter = BaseFilter;
		type Origin = Origin;
		type Call = Call;
		type Index = u64;
		type BlockNumber = u64;
		type Hash = H256;
		type Hashing = BlakeTwo256;
		type AccountId = u64;
		type Lookup = IdentityLookup<Self::AccountId>;
		type Header = Header;
		type Event = ();
		type BlockHashCount = BlockHashCount;
		type MaximumBlockWeight = MaximumBlockWeight;
		type DbWeight = RocksDbWeight;
		type BlockExecutionWeight = ();
		type ExtrinsicBaseWeight = ();
		type MaximumExtrinsicWeight = MaximumBlockWeight;
		type MaximumBlockLength = MaximumBlockLength;
		type AvailableBlockRatio = AvailableBlockRatio;
		type Version = ();
		type PalletInfo = ();
		type AccountData = ();
		type OnNewAccount = ();
		type OnKilledAccount = ();
		type SystemWeightInfo = ();
	}
	impl logger::Trait for Test {
		type Event = ();
	}
	parameter_types! {
		pub MaximumSchedulerWeight: Weight = Perbill::from_percent(80) * MaximumBlockWeight::get();
		pub const MaxScheduledPerBlock: u32 = 10;
	}
	ord_parameter_types! {
		pub const One: u64 = 1;
	}

	impl Trait for Test {
		type Event = ();
		type Origin = Origin;
		type PalletsOrigin = OriginCaller;
		type Call = Call;
		type MaximumWeight = MaximumSchedulerWeight;
		type ScheduleOrigin = EnsureOneOf<u64, EnsureRoot<u64>, EnsureSignedBy<One, u64>>;
		type MaxScheduledPerBlock = MaxScheduledPerBlock;
		type WeightInfo = ();
	}
	type System = system::Module<Test>;
	type Logger = logger::Module<Test>;
	type Scheduler = Module<Test>;

	pub fn new_test_ext() -> sp_io::TestExternalities {
		let t = system::GenesisConfig::default().build_storage::<Test>().unwrap();
		t.into()
	}

	fn run_to_block(n: u64) {
		while System::block_number() < n {
			Scheduler::on_finalize(System::block_number());
			System::set_block_number(System::block_number() + 1);
			Scheduler::on_initialize(System::block_number());
		}
	}

	fn root() -> OriginCaller {
		system::RawOrigin::Root.into()
	}

	#[test]
	fn basic_scheduling_works() {
		new_test_ext().execute_with(|| {
			let call = Call::Logger(logger::Call::log(42, 1000));
<<<<<<< HEAD
			assert!(!<Test as frame_system::Config>::BaseCallFilter::filter(&call));
			let _ = Scheduler::do_schedule(DispatchTime::At(4), None, 127, root(), call);
=======
			assert!(!<Test as frame_system::Trait>::BaseCallFilter::filter(&call));
			assert_ok!(Scheduler::do_schedule(DispatchTime::At(4), None, 127, root(), call));
>>>>>>> fb45308f
			run_to_block(3);
			assert!(logger::log().is_empty());
			run_to_block(4);
			assert_eq!(logger::log(), vec![(root(), 42u32)]);
			run_to_block(100);
			assert_eq!(logger::log(), vec![(root(), 42u32)]);
		});
	}

	#[test]
	fn schedule_after_works() {
		new_test_ext().execute_with(|| {
			run_to_block(2);
			let call = Call::Logger(logger::Call::log(42, 1000));
<<<<<<< HEAD
			assert!(!<Test as frame_system::Config>::BaseCallFilter::filter(&call));
			let _ = Scheduler::do_schedule(DispatchTime::After(3), None, 127, root(), call);
			run_to_block(4);
			assert!(logger::log().is_empty());
=======
			assert!(!<Test as frame_system::Trait>::BaseCallFilter::filter(&call));
			// This will schedule the call 3 blocks after the next block... so block 3 + 3 = 6
			assert_ok!(Scheduler::do_schedule(DispatchTime::After(3), None, 127, root(), call));
>>>>>>> fb45308f
			run_to_block(5);
			assert!(logger::log().is_empty());
			run_to_block(6);
			assert_eq!(logger::log(), vec![(root(), 42u32)]);
			run_to_block(100);
			assert_eq!(logger::log(), vec![(root(), 42u32)]);
		});
	}

	#[test]
	fn schedule_after_zero_works() {
		new_test_ext().execute_with(|| {
			run_to_block(2);
			let call = Call::Logger(logger::Call::log(42, 1000));
			assert!(!<Test as frame_system::Trait>::BaseCallFilter::filter(&call));
			assert_ok!(Scheduler::do_schedule(DispatchTime::After(0), None, 127, root(), call));
			// Will trigger on the next block.
			run_to_block(3);
			assert_eq!(logger::log(), vec![(root(), 42u32)]);
			run_to_block(100);
			assert_eq!(logger::log(), vec![(root(), 42u32)]);
		});
	}

	#[test]
	fn periodic_scheduling_works() {
		new_test_ext().execute_with(|| {
			// at #4, every 3 blocks, 3 times.
			assert_ok!(Scheduler::do_schedule(
				DispatchTime::At(4), Some((3, 3)), 127, root(), Call::Logger(logger::Call::log(42, 1000))
			));
			run_to_block(3);
			assert!(logger::log().is_empty());
			run_to_block(4);
			assert_eq!(logger::log(), vec![(root(), 42u32)]);
			run_to_block(6);
			assert_eq!(logger::log(), vec![(root(), 42u32)]);
			run_to_block(7);
			assert_eq!(logger::log(), vec![(root(), 42u32), (root(), 42u32)]);
			run_to_block(9);
			assert_eq!(logger::log(), vec![(root(), 42u32), (root(), 42u32)]);
			run_to_block(10);
			assert_eq!(logger::log(), vec![(root(), 42u32), (root(), 42u32), (root(), 42u32)]);
			run_to_block(100);
			assert_eq!(logger::log(), vec![(root(), 42u32), (root(), 42u32), (root(), 42u32)]);
		});
	}

	#[test]
	fn reschedule_works() {
		new_test_ext().execute_with(|| {
			let call = Call::Logger(logger::Call::log(42, 1000));
			assert!(!<Test as frame_system::Trait>::BaseCallFilter::filter(&call));
			assert_eq!(Scheduler::do_schedule(DispatchTime::At(4), None, 127, root(), call).unwrap(), (4, 0));

			run_to_block(3);
			assert!(logger::log().is_empty());

			assert_eq!(Scheduler::do_reschedule((4, 0), DispatchTime::At(6)).unwrap(), (6, 0));

			assert_noop!(Scheduler::do_reschedule((6, 0), DispatchTime::At(6)), Error::<Test>::RescheduleNoChange);

			run_to_block(4);
			assert!(logger::log().is_empty());

			run_to_block(6);
			assert_eq!(logger::log(), vec![(root(), 42u32)]);

			run_to_block(100);
			assert_eq!(logger::log(), vec![(root(), 42u32)]);
		});
	}

	#[test]
	fn reschedule_named_works() {
		new_test_ext().execute_with(|| {
			let call = Call::Logger(logger::Call::log(42, 1000));
			assert!(!<Test as frame_system::Trait>::BaseCallFilter::filter(&call));
			assert_eq!(Scheduler::do_schedule_named(
				1u32.encode(), DispatchTime::At(4), None, 127, root(), call
			).unwrap(), (4, 0));

			run_to_block(3);
			assert!(logger::log().is_empty());

			assert_eq!(Scheduler::do_reschedule_named(1u32.encode(), DispatchTime::At(6)).unwrap(), (6, 0));

			assert_noop!(Scheduler::do_reschedule_named(1u32.encode(), DispatchTime::At(6)), Error::<Test>::RescheduleNoChange);

			run_to_block(4);
			assert!(logger::log().is_empty());

			run_to_block(6);
			assert_eq!(logger::log(), vec![(root(), 42u32)]);

			run_to_block(100);
			assert_eq!(logger::log(), vec![(root(), 42u32)]);
		});
	}

	#[test]
	fn reschedule_named_perodic_works() {
		new_test_ext().execute_with(|| {
			let call = Call::Logger(logger::Call::log(42, 1000));
			assert!(!<Test as frame_system::Trait>::BaseCallFilter::filter(&call));
			assert_eq!(Scheduler::do_schedule_named(
				1u32.encode(), DispatchTime::At(4), Some((3, 3)), 127, root(), call
			).unwrap(), (4, 0));

			run_to_block(3);
			assert!(logger::log().is_empty());

			assert_eq!(Scheduler::do_reschedule_named(1u32.encode(), DispatchTime::At(5)).unwrap(), (5, 0));
			assert_eq!(Scheduler::do_reschedule_named(1u32.encode(), DispatchTime::At(6)).unwrap(), (6, 0));

			run_to_block(5);
			assert!(logger::log().is_empty());

			run_to_block(6);
			assert_eq!(logger::log(), vec![(root(), 42u32)]);

			assert_eq!(Scheduler::do_reschedule_named(1u32.encode(), DispatchTime::At(10)).unwrap(), (10, 0));

			run_to_block(9);
			assert_eq!(logger::log(), vec![(root(), 42u32)]);

			run_to_block(10);
			assert_eq!(logger::log(), vec![(root(), 42u32), (root(), 42u32)]);

			run_to_block(13);
			assert_eq!(logger::log(), vec![(root(), 42u32), (root(), 42u32), (root(), 42u32)]);

			run_to_block(100);
			assert_eq!(logger::log(), vec![(root(), 42u32), (root(), 42u32), (root(), 42u32)]);
		});
	}

	#[test]
	fn cancel_named_scheduling_works_with_normal_cancel() {
		new_test_ext().execute_with(|| {
			// at #4.
			Scheduler::do_schedule_named(
				1u32.encode(), DispatchTime::At(4), None, 127, root(), Call::Logger(logger::Call::log(69, 1000))
			).unwrap();
			let i = Scheduler::do_schedule(
				DispatchTime::At(4), None, 127, root(), Call::Logger(logger::Call::log(42, 1000))
			).unwrap();
			run_to_block(3);
			assert!(logger::log().is_empty());
			assert_ok!(Scheduler::do_cancel_named(None, 1u32.encode()));
			assert_ok!(Scheduler::do_cancel(None, i));
			run_to_block(100);
			assert!(logger::log().is_empty());
		});
	}

	#[test]
	fn cancel_named_periodic_scheduling_works() {
		new_test_ext().execute_with(|| {
			// at #4, every 3 blocks, 3 times.
			Scheduler::do_schedule_named(
				1u32.encode(),
				DispatchTime::At(4),
				Some((3, 3)),
				127,
				root(),
				Call::Logger(logger::Call::log(42, 1000))
			).unwrap();
			// same id results in error.
			assert!(Scheduler::do_schedule_named(
				1u32.encode(),
				DispatchTime::At(4),
				None,
				127,
				root(),
				Call::Logger(logger::Call::log(69, 1000))
			).is_err());
			// different id is ok.
			Scheduler::do_schedule_named(
				2u32.encode(), DispatchTime::At(8), None, 127, root(), Call::Logger(logger::Call::log(69, 1000))
			).unwrap();
			run_to_block(3);
			assert!(logger::log().is_empty());
			run_to_block(4);
			assert_eq!(logger::log(), vec![(root(), 42u32)]);
			run_to_block(6);
			assert_ok!(Scheduler::do_cancel_named(None, 1u32.encode()));
			run_to_block(100);
			assert_eq!(logger::log(), vec![(root(), 42u32), (root(), 69u32)]);
		});
	}

	#[test]
	fn scheduler_respects_weight_limits() {
		new_test_ext().execute_with(|| {
			assert_ok!(Scheduler::do_schedule(
				DispatchTime::At(4),
				None,
				127,
				root(),
				Call::Logger(logger::Call::log(42, MaximumSchedulerWeight::get() / 2))
			));
			assert_ok!(Scheduler::do_schedule(
				DispatchTime::At(4),
				None,
				127,
				root(), Call::Logger(logger::Call::log(69, MaximumSchedulerWeight::get() / 2))
			));
			// 69 and 42 do not fit together
			run_to_block(4);
			assert_eq!(logger::log(), vec![(root(), 42u32)]);
			run_to_block(5);
			assert_eq!(logger::log(), vec![(root(), 42u32), (root(), 69u32)]);
		});
	}

	#[test]
	fn scheduler_respects_hard_deadlines_more() {
		new_test_ext().execute_with(|| {
			assert_ok!(Scheduler::do_schedule(
				DispatchTime::At(4),
				None,
				0,
				root(),
				Call::Logger(logger::Call::log(42, MaximumSchedulerWeight::get() / 2))
			));
			assert_ok!(Scheduler::do_schedule(
				DispatchTime::At(4),
				None,
				0,
				root(),
				Call::Logger(logger::Call::log(69, MaximumSchedulerWeight::get() / 2))
			));
			// With base weights, 69 and 42 should not fit together, but do because of hard deadlines
			run_to_block(4);
			assert_eq!(logger::log(), vec![(root(), 42u32), (root(), 69u32)]);
		});
	}

	#[test]
	fn scheduler_respects_priority_ordering() {
		new_test_ext().execute_with(|| {
			assert_ok!(Scheduler::do_schedule(
				DispatchTime::At(4),
				None,
				1,
				root(),
				Call::Logger(logger::Call::log(42, MaximumSchedulerWeight::get() / 2))
			));
			assert_ok!(Scheduler::do_schedule(
				DispatchTime::At(4),
				None,
				0,
				root(),
				Call::Logger(logger::Call::log(69, MaximumSchedulerWeight::get() / 2))
			));
			run_to_block(4);
			assert_eq!(logger::log(), vec![(root(), 69u32), (root(), 42u32)]);
		});
	}

	#[test]
	fn scheduler_respects_priority_ordering_with_soft_deadlines() {
		new_test_ext().execute_with(|| {
			assert_ok!(Scheduler::do_schedule(
				DispatchTime::At(4),
				None,
				255,
				root(), Call::Logger(logger::Call::log(42, MaximumSchedulerWeight::get() / 3))
			));
			assert_ok!(Scheduler::do_schedule(
				DispatchTime::At(4),
				None,
				127,
				root(), Call::Logger(logger::Call::log(69, MaximumSchedulerWeight::get() / 2))
			));
			assert_ok!(Scheduler::do_schedule(
				DispatchTime::At(4),
				None,
				126,
				root(), Call::Logger(logger::Call::log(2600, MaximumSchedulerWeight::get() / 2))
			));

			// 2600 does not fit with 69 or 42, but has higher priority, so will go through
			run_to_block(4);
			assert_eq!(logger::log(), vec![(root(), 2600u32)]);
			// 69 and 42 fit together
			run_to_block(5);
			assert_eq!(logger::log(), vec![(root(), 2600u32), (root(), 69u32), (root(), 42u32)]);
		});
	}

	#[test]
	fn on_initialize_weight_is_correct() {
		new_test_ext().execute_with(|| {
			let base_weight: Weight = <Test as frame_system::Config>::DbWeight::get().reads_writes(1, 2);
			let base_multiplier = 0;
			let named_multiplier = <Test as frame_system::Config>::DbWeight::get().writes(1);
			let periodic_multiplier = <Test as frame_system::Config>::DbWeight::get().reads_writes(1, 1);

			// Named
			assert_ok!(
				Scheduler::do_schedule_named(
					1u32.encode(), DispatchTime::At(1), None, 255, root(),
					Call::Logger(logger::Call::log(3, MaximumSchedulerWeight::get() / 3))
				)
			);
			// Anon Periodic
			assert_ok!(Scheduler::do_schedule(
				DispatchTime::At(1),
				Some((1000, 3)),
				128,
				root(),
				Call::Logger(logger::Call::log(42, MaximumSchedulerWeight::get() / 3))
			));
			// Anon
			assert_ok!(Scheduler::do_schedule(
				DispatchTime::At(1),
				None,
				127,
				root(),
				Call::Logger(logger::Call::log(69, MaximumSchedulerWeight::get() / 2))
			));
			// Named Periodic
			assert_ok!(Scheduler::do_schedule_named(
				2u32.encode(), DispatchTime::At(1), Some((1000, 3)), 126, root(),
				Call::Logger(logger::Call::log(2600, MaximumSchedulerWeight::get() / 2)))
			);

			// Will include the named periodic only
			let actual_weight = Scheduler::on_initialize(1);
			let call_weight = MaximumSchedulerWeight::get() / 2;
			assert_eq!(
				actual_weight, call_weight + base_weight + base_multiplier + named_multiplier + periodic_multiplier
			);
			assert_eq!(logger::log(), vec![(root(), 2600u32)]);

			// Will include anon and anon periodic
			let actual_weight = Scheduler::on_initialize(2);
			let call_weight = MaximumSchedulerWeight::get() / 2 + MaximumSchedulerWeight::get() / 3;
			assert_eq!(actual_weight, call_weight + base_weight + base_multiplier * 2 + periodic_multiplier);
			assert_eq!(logger::log(), vec![(root(), 2600u32), (root(), 69u32), (root(), 42u32)]);

			// Will include named only
			let actual_weight = Scheduler::on_initialize(3);
			let call_weight = MaximumSchedulerWeight::get() / 3;
			assert_eq!(actual_weight, call_weight + base_weight + base_multiplier + named_multiplier);
			assert_eq!(logger::log(), vec![(root(), 2600u32), (root(), 69u32), (root(), 42u32), (root(), 3u32)]);

			// Will contain none
			let actual_weight = Scheduler::on_initialize(4);
			assert_eq!(actual_weight, 0);
		});
	}

	#[test]
	fn root_calls_works() {
		new_test_ext().execute_with(|| {
			let call = Box::new(Call::Logger(logger::Call::log(69, 1000)));
			let call2 = Box::new(Call::Logger(logger::Call::log(42, 1000)));
			assert_ok!(Scheduler::schedule_named(Origin::root(), 1u32.encode(), 4, None, 127, call));
			assert_ok!(Scheduler::schedule(Origin::root(), 4, None, 127, call2));
			run_to_block(3);
			// Scheduled calls are in the agenda.
			assert_eq!(Agenda::<Test>::get(4).len(), 2);
			assert!(logger::log().is_empty());
			assert_ok!(Scheduler::cancel_named(Origin::root(), 1u32.encode()));
			assert_ok!(Scheduler::cancel(Origin::root(), 4, 1));
			// Scheduled calls are made NONE, so should not effect state
			run_to_block(100);
			assert!(logger::log().is_empty());
		});
	}

	#[test]
	fn fails_to_schedule_task_in_the_past() {
		new_test_ext().execute_with(|| {
			run_to_block(3);

			let call = Box::new(Call::Logger(logger::Call::log(69, 1000)));
			let call2 = Box::new(Call::Logger(logger::Call::log(42, 1000)));

			assert_err!(
				Scheduler::schedule_named(Origin::root(), 1u32.encode(), 2, None, 127, call),
				Error::<Test>::TargetBlockNumberInPast,
			);

			assert_err!(
				Scheduler::schedule(Origin::root(), 2, None, 127, call2.clone()),
				Error::<Test>::TargetBlockNumberInPast,
			);

			assert_err!(
				Scheduler::schedule(Origin::root(), 3, None, 127, call2),
				Error::<Test>::TargetBlockNumberInPast,
			);
		});
	}

	#[test]
	fn should_use_orign() {
		new_test_ext().execute_with(|| {
			let call = Box::new(Call::Logger(logger::Call::log(69, 1000)));
			let call2 = Box::new(Call::Logger(logger::Call::log(42, 1000)));
			assert_ok!(
				Scheduler::schedule_named(system::RawOrigin::Signed(1).into(), 1u32.encode(), 4, None, 127, call)
			);
			assert_ok!(Scheduler::schedule(system::RawOrigin::Signed(1).into(), 4, None, 127, call2));
			run_to_block(3);
			// Scheduled calls are in the agenda.
			assert_eq!(Agenda::<Test>::get(4).len(), 2);
			assert!(logger::log().is_empty());
			assert_ok!(Scheduler::cancel_named(system::RawOrigin::Signed(1).into(), 1u32.encode()));
			assert_ok!(Scheduler::cancel(system::RawOrigin::Signed(1).into(), 4, 1));
			// Scheduled calls are made NONE, so should not effect state
			run_to_block(100);
			assert!(logger::log().is_empty());
		});
	}

	#[test]
	fn should_check_orign() {
		new_test_ext().execute_with(|| {
			let call = Box::new(Call::Logger(logger::Call::log(69, 1000)));
			let call2 = Box::new(Call::Logger(logger::Call::log(42, 1000)));
			assert_noop!(
				Scheduler::schedule_named(system::RawOrigin::Signed(2).into(), 1u32.encode(), 4, None, 127, call),
				BadOrigin
			);
			assert_noop!(Scheduler::schedule(system::RawOrigin::Signed(2).into(), 4, None, 127, call2), BadOrigin);
		});
	}

	#[test]
	fn should_check_orign_for_cancel() {
		new_test_ext().execute_with(|| {
			let call = Box::new(Call::Logger(logger::Call::log_without_filter(69, 1000)));
			let call2 = Box::new(Call::Logger(logger::Call::log_without_filter(42, 1000)));
			assert_ok!(
				Scheduler::schedule_named(system::RawOrigin::Signed(1).into(), 1u32.encode(), 4, None, 127, call)
			);
			assert_ok!(Scheduler::schedule(system::RawOrigin::Signed(1).into(), 4, None, 127, call2));
			run_to_block(3);
			// Scheduled calls are in the agenda.
			assert_eq!(Agenda::<Test>::get(4).len(), 2);
			assert!(logger::log().is_empty());
			assert_noop!(Scheduler::cancel_named(system::RawOrigin::Signed(2).into(), 1u32.encode()), BadOrigin);
			assert_noop!(Scheduler::cancel(system::RawOrigin::Signed(2).into(), 4, 1), BadOrigin);
			assert_noop!(Scheduler::cancel_named(system::RawOrigin::Root.into(), 1u32.encode()), BadOrigin);
			assert_noop!(Scheduler::cancel(system::RawOrigin::Root.into(), 4, 1), BadOrigin);
			run_to_block(5);
			assert_eq!(
				logger::log(),
				vec![(system::RawOrigin::Signed(1).into(), 69u32), (system::RawOrigin::Signed(1).into(), 42u32)]
			);
		});
	}

	#[test]
	fn migration_to_v2_works() {
		new_test_ext().execute_with(|| {
			for i in 0..3u64 {
				let k = i.twox_64_concat();
				let old = vec![
					Some(ScheduledV1 {
						maybe_id: None,
						priority: i as u8 + 10,
						call: Call::Logger(logger::Call::log(96, 100)),
						maybe_periodic: None,
					}),
					None,
					Some(ScheduledV1 {
						maybe_id: Some(b"test".to_vec()),
						priority: 123,
						call: Call::Logger(logger::Call::log(69, 1000)),
						maybe_periodic: Some((456u64, 10)),
					}),
				];
				frame_support::migration::put_storage_value(
					b"Scheduler",
					b"Agenda",
					&k,
					old,
				);
			}

			assert_eq!(StorageVersion::get(), Releases::V1);

			assert!(Scheduler::migrate_v1_to_t2());

			assert_eq_uvec!(Agenda::<Test>::iter().collect::<Vec<_>>(), vec![
				(
					0,
					vec![
					Some(ScheduledV2 {
						maybe_id: None,
						priority: 10,
						call: Call::Logger(logger::Call::log(96, 100)),
						maybe_periodic: None,
						origin: root(),
						_phantom: PhantomData::<u64>::default(),
					}),
					None,
					Some(ScheduledV2 {
						maybe_id: Some(b"test".to_vec()),
						priority: 123,
						call: Call::Logger(logger::Call::log(69, 1000)),
						maybe_periodic: Some((456u64, 10)),
						origin: root(),
						_phantom: PhantomData::<u64>::default(),
					}),
				]),
				(
					1,
					vec![
						Some(ScheduledV2 {
							maybe_id: None,
							priority: 11,
							call: Call::Logger(logger::Call::log(96, 100)),
							maybe_periodic: None,
							origin: root(),
							_phantom: PhantomData::<u64>::default(),
						}),
						None,
						Some(ScheduledV2 {
							maybe_id: Some(b"test".to_vec()),
							priority: 123,
							call: Call::Logger(logger::Call::log(69, 1000)),
							maybe_periodic: Some((456u64, 10)),
							origin: root(),
							_phantom: PhantomData::<u64>::default(),
						}),
					]
				),
				(
					2,
					vec![
						Some(ScheduledV2 {
							maybe_id: None,
							priority: 12,
							call: Call::Logger(logger::Call::log(96, 100)),
							maybe_periodic: None,
							origin: root(),
							_phantom: PhantomData::<u64>::default(),
						}),
						None,
						Some(ScheduledV2 {
							maybe_id: Some(b"test".to_vec()),
							priority: 123,
							call: Call::Logger(logger::Call::log(69, 1000)),
							maybe_periodic: Some((456u64, 10)),
							origin: root(),
							_phantom: PhantomData::<u64>::default(),
						}),
					]
				)
			]);

			assert_eq!(StorageVersion::get(), Releases::V2);
		});
	}

	#[test]
	fn test_migrate_origin() {
		new_test_ext().execute_with(|| {
			for i in 0..3u64 {
				let k = i.twox_64_concat();
				let old: Vec<Option<Scheduled<_, _, u32, u64>>> = vec![
					Some(Scheduled {
						maybe_id: None,
						priority: i as u8 + 10,
						call: Call::Logger(logger::Call::log(96, 100)),
						origin: 3u32,
						maybe_periodic: None,
						_phantom: Default::default(),
					}),
					None,
					Some(Scheduled {
						maybe_id: Some(b"test".to_vec()),
						priority: 123,
						origin: 2u32,
						call: Call::Logger(logger::Call::log(69, 1000)),
						maybe_periodic: Some((456u64, 10)),
						_phantom: Default::default(),
					}),
				];
				frame_support::migration::put_storage_value(
					b"Scheduler",
					b"Agenda",
					&k,
					old,
				);
			}

			impl Into<OriginCaller> for u32 {
				fn into(self) -> OriginCaller {
					match self {
						3u32 => system::RawOrigin::Root.into(),
						2u32 => system::RawOrigin::None.into(),
						_ => unreachable!("test make no use of it"),
					}
				}
			}

			Scheduler::migrate_origin::<u32>();

			assert_eq_uvec!(Agenda::<Test>::iter().collect::<Vec<_>>(), vec![
				(
					0,
					vec![
					Some(ScheduledV2::<_, _, OriginCaller, u64> {
						maybe_id: None,
						priority: 10,
						call: Call::Logger(logger::Call::log(96, 100)),
						maybe_periodic: None,
						origin: system::RawOrigin::Root.into(),
						_phantom: PhantomData::<u64>::default(),
					}),
					None,
					Some(ScheduledV2 {
						maybe_id: Some(b"test".to_vec()),
						priority: 123,
						call: Call::Logger(logger::Call::log(69, 1000)),
						maybe_periodic: Some((456u64, 10)),
						origin: system::RawOrigin::None.into(),
						_phantom: PhantomData::<u64>::default(),
					}),
				]),
				(
					1,
					vec![
						Some(ScheduledV2 {
							maybe_id: None,
							priority: 11,
							call: Call::Logger(logger::Call::log(96, 100)),
							maybe_periodic: None,
							origin: system::RawOrigin::Root.into(),
							_phantom: PhantomData::<u64>::default(),
						}),
						None,
						Some(ScheduledV2 {
							maybe_id: Some(b"test".to_vec()),
							priority: 123,
							call: Call::Logger(logger::Call::log(69, 1000)),
							maybe_periodic: Some((456u64, 10)),
							origin: system::RawOrigin::None.into(),
							_phantom: PhantomData::<u64>::default(),
						}),
					]
				),
				(
					2,
					vec![
						Some(ScheduledV2 {
							maybe_id: None,
							priority: 12,
							call: Call::Logger(logger::Call::log(96, 100)),
							maybe_periodic: None,
							origin: system::RawOrigin::Root.into(),
							_phantom: PhantomData::<u64>::default(),
						}),
						None,
						Some(ScheduledV2 {
							maybe_id: Some(b"test".to_vec()),
							priority: 123,
							call: Call::Logger(logger::Call::log(69, 1000)),
							maybe_periodic: Some((456u64, 10)),
							origin: system::RawOrigin::None.into(),
							_phantom: PhantomData::<u64>::default(),
						}),
					]
				)
			]);
		});
	}
}<|MERGE_RESOLUTION|>--- conflicted
+++ resolved
@@ -895,13 +895,8 @@
 	fn basic_scheduling_works() {
 		new_test_ext().execute_with(|| {
 			let call = Call::Logger(logger::Call::log(42, 1000));
-<<<<<<< HEAD
 			assert!(!<Test as frame_system::Config>::BaseCallFilter::filter(&call));
-			let _ = Scheduler::do_schedule(DispatchTime::At(4), None, 127, root(), call);
-=======
-			assert!(!<Test as frame_system::Trait>::BaseCallFilter::filter(&call));
 			assert_ok!(Scheduler::do_schedule(DispatchTime::At(4), None, 127, root(), call));
->>>>>>> fb45308f
 			run_to_block(3);
 			assert!(logger::log().is_empty());
 			run_to_block(4);
@@ -916,16 +911,9 @@
 		new_test_ext().execute_with(|| {
 			run_to_block(2);
 			let call = Call::Logger(logger::Call::log(42, 1000));
-<<<<<<< HEAD
 			assert!(!<Test as frame_system::Config>::BaseCallFilter::filter(&call));
-			let _ = Scheduler::do_schedule(DispatchTime::After(3), None, 127, root(), call);
-			run_to_block(4);
-			assert!(logger::log().is_empty());
-=======
-			assert!(!<Test as frame_system::Trait>::BaseCallFilter::filter(&call));
 			// This will schedule the call 3 blocks after the next block... so block 3 + 3 = 6
 			assert_ok!(Scheduler::do_schedule(DispatchTime::After(3), None, 127, root(), call));
->>>>>>> fb45308f
 			run_to_block(5);
 			assert!(logger::log().is_empty());
 			run_to_block(6);
